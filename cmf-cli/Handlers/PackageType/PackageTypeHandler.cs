﻿using Cmf.CLI.Builders;
using Cmf.CLI.Constants;
using Cmf.CLI.Core;
using Cmf.CLI.Core.Constants;
using Cmf.CLI.Core.Enums;
using Cmf.CLI.Core.Objects;
using Cmf.CLI.Interfaces;
using Cmf.CLI.Utilities;
using System;
using System.Collections;
using System.Collections.Generic;
using System.IO;
using System.IO.Abstractions;
using System.IO.Compression;
using System.Linq;
using System.Reflection;
using System.Runtime.CompilerServices;
using System.Xml.Linq;
using System.Xml.Serialization;

[assembly: InternalsVisibleTo("tests")]

namespace Cmf.CLI.Handlers
{
    /// <summary>
    ///
    /// </summary>
    public abstract class PackageTypeHandler : IPackageTypeHandler
    {
        #region Protected Properties

        /// <summary>
        /// the underlying file system
        /// </summary>
        protected IFileSystem fileSystem;

        /// <summary>
        /// The CMF package
        /// </summary>
        protected internal CmfPackage CmfPackage;
<<<<<<< HEAD
=======

        /// <summary>
        /// The files to pack
        /// </summary>
        protected List<FileToPack> FilesToPack = new();
>>>>>>> 1740ec3a

        /// <summary>
        /// Gets or sets the build steps.
        /// </summary>
        /// <value>
        /// The build steps.
        /// </value>
        internal IBuildCommand[] BuildSteps;

        /// <summary>
        /// Gets or sets the BuildablePackagesHandlers
        /// </summary>
        /// <value>
        /// The BuildablePackagesHandlers
        /// </value>
        internal List<IPackageTypeHandler> BuildablePackagesHandlers;

        #endregion Protected Properties

        #region Public Properties

        /// <summary>
        /// Gets or sets the default content to ignore.
        /// </summary>
        /// <value>
        /// The default content to ignore.
        /// </value>
        public List<string> DefaultContentToIgnore { get; }

        /// <summary>
        /// Where should the dependencies go, relative to the cmfpackage.json file
        /// </summary>
        public IDirectoryInfo DependenciesFolder { get; protected set; }

        #endregion Public Properties

        #region Constructors

        /// <summary>
        /// Initializes a new instance of the <see cref="PackageTypeHandler" /> class.
        /// </summary>
        /// <exception cref="CliException"></exception>
        public PackageTypeHandler(CmfPackage cmfPackage) : this(cmfPackage, cmfPackage.FileSystem) { }

        /// <summary>
        /// Initializes a new instance of the <see cref="PackageTypeHandler" /> class.
        /// </summary>
        /// <param name="cmfPackage"></param>
        /// <param name="fileSystem"></param>
        public PackageTypeHandler(CmfPackage cmfPackage, IFileSystem fileSystem)
        {
            CmfPackage = cmfPackage;
            DefaultContentToIgnore = new List<string>()
            {
                ".gitattributes",
                ".gitignore",
                ".gitkeep",
                ".cmfpackageignore"
            };

            BuildSteps = Array.Empty<IBuildCommand>();

            cmfPackage.DFPackageType ??= cmfPackage.PackageType;

            DependenciesFolder = fileSystem.DirectoryInfo.FromDirectoryName(Path.Join(cmfPackage.GetFileInfo().Directory.FullName, "Dependencies"));

            this.fileSystem = fileSystem;
        }

        #endregion Constructors

        #region Private Methods

        /// <summary>
        /// Generates the deployment framework manifest.
        /// </summary>
        /// <param name="packageOutputDir">The package output dir.</param>
        /// <exception cref="CliException"></exception>
        internal virtual void GenerateDeploymentFrameworkManifest(IDirectoryInfo packageOutputDir)
        {
            Log.Information("Generating DeploymentFramework manifest");
            string path = $"{packageOutputDir.FullName}/{CliConstants.DeploymentFrameworkManifestFileName}";

            // Get Template
            string fileContent = ResourceUtilities.GetEmbeddedResourceContent($"{CliConstants.FolderTemplates}/{CliConstants.DeploymentFrameworkManifestFileName}");

            StringReader dFManifestReader = new(fileContent);
            XDocument dFManifestTemplate = XDocument.Load(dFManifestReader);

            // NOTE: We don't use an automatic serializer because we want full control on how the file is parsed
            XElement rootNode = dFManifestTemplate.Element("deploymentPackage", true);
            if (rootNode == null)
            {
                throw new CliException(string.Format(CoreMessages.InvalidManifestFile));
            }

            // List of empty Elements that we want to remove from the final file
            List<XElement> elementsToRemove = new();

            foreach (XElement element in rootNode.Elements())
            {
                // Get the Property Value based on the Token name
                string token = element.Value.Trim();

                if (string.IsNullOrEmpty(token))
                {
                    continue;
                }

                // if is xmlInjection means that we need to inject xml content
                if (token.IgnoreCaseEquals(CliConstants.TokenXmlInjection) && CmfPackage.XmlInjection.HasAny())
                {
                    foreach (string xmlInjectionFile in CmfPackage.XmlInjection)
                    {
                        IFileInfo xmlFile = this.fileSystem.FileInfo.FromFileName($"{CmfPackage.GetFileInfo().Directory}/{xmlInjectionFile}");
                        string xmlFileContent = xmlFile.ReadToString();

                        if (!xmlFile.Exists || string.IsNullOrEmpty(xmlFileContent))
                        {
                            throw new CliException(string.Format(CoreMessages.NotFound, xmlFile.FullName));
                        }

                        StringReader reader = new(xmlFileContent);
                        XDocument xml = XDocument.Load(reader);

                        rootNode.Add(xml.Elements());
                    }

                    elementsToRemove.Add(element);

                    continue;
                }

                object propertyValue = CmfPackage.GetPropertyValueFromTokenName(token);

                // If a Property with the same name of the token was not found
                // We need to remove that element from the final xml file
                if (propertyValue.IsNullOrEmpty())
                {
                    elementsToRemove.Add(element);
                }
                else
                {
                    // If the Property is not a List we just need to set the Element Value with the Property Value
                    if (!propertyValue.IsList())
                    {
                        element.Value = propertyValue.ToString();
                    }
                    else
                    {
                        IList listProperty = (propertyValue as IList);
                        string typeName = listProperty[0].GetType().GetTypeInfo().Name.ToCamelCase();

                        // Cleanup the token
                        element.Value = string.Empty;

                        // Each Property in the list will be handled as an xml element with attributes
                        foreach (object property in listProperty)
                        {
                            List<XAttribute> xAttributes = new();
                            foreach (PropertyInfo propertyinfo in property.GetType().GetProperties())
                            {
                                if (propertyinfo.CustomAttributes.Any(attr => attr.AttributeType == typeof(XmlIgnoreAttribute)))
                                {
                                    continue;
                                }

                                var obj = propertyinfo.GetValue(property);
                                if (obj != null)
                                {
                                    xAttributes.Add(new XAttribute(propertyinfo.Name.ToCamelCase(), propertyinfo.GetValue(property)));
                                }
                            }

                            element.Add(new XElement(typeName, xAttributes));
                        }
                    }
                }
            }

            // Remove empty Elements
            foreach (XElement elementToRemove in elementsToRemove)
            {
                elementToRemove.Remove();
            }

            fileSystem.File.WriteAllText(path, dFManifestTemplate.ToString());
        }

        /// <summary>
        /// Gets the content to ignore.
        /// </summary>
        /// <param name="contentToPack">The content to pack.</param>
        /// <param name="packDirectory">The pack directory.</param>
        /// <param name="defaultContentToIgnore">The default content to ignore.</param>
        /// <returns></returns>
        private List<string> GetContentToIgnore(ContentToPack contentToPack, IDirectoryInfo packDirectory, List<string> defaultContentToIgnore)
        {
            List<string> contentToIgnore = new();

            if (defaultContentToIgnore != null)
            {
                contentToIgnore.AddRange(defaultContentToIgnore);
            }

            if (contentToPack.IgnoreFiles.HasAny())
            {
                foreach (string ignoreFileName in contentToPack.IgnoreFiles)
                {
                    contentToIgnore.Add($"{ignoreFileName}");

                    IFileInfo ignoreFile = packDirectory.GetFiles(ignoreFileName).FirstOrDefault();
                    if (ignoreFile == null)
                    {
                        string filePath = this.fileSystem.Path.Join(packDirectory.FullName, ignoreFileName);
                        Log.Warning(string.Format(CoreMessages.NotFound, filePath));
                    }

                    foreach (string ignore in ignoreFile.ReadToStringList())
                    {
                        string _ignore = ignore;

                        if (!string.IsNullOrEmpty(_ignore) &&
                            !_ignore.StartsWith("!"))
                        {
                            if (_ignore.StartsWith("/"))
                            {
                                _ignore = _ignore.Remove(0);
                            }

                            contentToIgnore.Add(_ignore);
                        }
                    }
                }

                // Avoid duplicates
                contentToIgnore = contentToIgnore.Distinct().ToList();
            }

            return contentToIgnore;
        }

        /// <summary>
        /// Final Archive the package
        /// </summary>
        /// <param name="packageOutputDir">The pack directory.</param>
        /// <param name="outputDir">The Output directory.</param>
        /// <returns></returns>
        internal virtual void FinalArchive(IDirectoryInfo packageOutputDir, IDirectoryInfo outputDir)
        {
            foreach (FileToPack fileToPack in FilesToPack)
            {
                // If the destination directory doesn't exist, create it.
                if (!fileToPack.Target.Directory.Exists)
                {
                    fileToPack.Target.Directory.Create();
                }

                fileToPack.Source.CopyTo(fileToPack.Target.FullName, true);
            }

            string tempzipPath = $"{CmfPackage.GetFileInfo().Directory.FullName}/{CmfPackage.PackageName}.zip";
            if (this.fileSystem.File.Exists(tempzipPath))
            {
                this.fileSystem.File.Delete(tempzipPath);
            }

            FileSystemUtilities.ZipDirectory(fileSystem, tempzipPath, packageOutputDir);

            // move to final destination
            string destZipPath = $"{outputDir.FullName}/{CmfPackage.ZipPackageName}";
            this.fileSystem.File.Move(tempzipPath, destZipPath, true);
        }

        /// <summary>
        /// Get Content To pack
        /// </summary>
        /// <param name="packageOutputDir">The pack directory.</param>
        /// <returns></returns>
        internal virtual List<FileToPack> GetContentToPack(IDirectoryInfo packageOutputDir)
        {
            List<FileToPack> filesToPack = new();

            if (CmfPackage.ContentToPack.HasAny())
            {
                IDirectoryInfo packageDirectory = CmfPackage.GetFileInfo().Directory;

                // TODO: Bulk Copy
                foreach (ContentToPack contentToPack in CmfPackage.ContentToPack)
                {
                    string _source = contentToPack.Source;
                    string _target = contentToPack.Target;

                    if (contentToPack.Action != null && contentToPack.Action != PackAction.Pack)
                    {
                        continue;
                    }

                    // Replace tokens with the expected value from CmfPackage

                    #region Token Replacement

                    if (_source.Contains(CliConstants.TokenVersion))
                    {
                        object _value = CmfPackage.GetPropertyValueFromTokenName(CliConstants.TokenVersion);
                        _source = _source.Replace(CliConstants.TokenVersion, _value.ToString());
                    }

                    if (_target.Contains(CliConstants.TokenVersion))
                    {
                        object _value = CmfPackage.GetPropertyValueFromTokenName(CliConstants.TokenVersion);
                        _target = _target.Replace(CliConstants.TokenVersion, _value.ToString());
                    }

                    #endregion Token Replacement

                    IDirectoryInfo[] _directoriesToPack = null;

                    try
                    {
                        // TODO: To be reviewed, files/directory search should be done with globs
                        _directoriesToPack = packageDirectory.GetDirectories(_source);
                    }
                    // Because the method GetDirectories throws an exception if the folder is not found
                    // we need to catch the error and don't throw an exception
                    catch (DirectoryNotFoundException ex)
                    {
                        Log.Debug(ex.Message);
                    }

                    if (_directoriesToPack.HasAny())
                    {
                        #region Directory Packing

                        foreach (IDirectoryInfo packDirectory in _directoriesToPack)
                        {
                            // If a package.json exists the packDirectoryName needs to change to the name in the package.json
                            dynamic _packageJson = packDirectory.GetFile(CoreConstants.PackageJson);

                            string _packDirectoryName = _packageJson == null ? packDirectory.Name : _packageJson.name;

                            string destPackDir = $"{packageOutputDir.FullName}/{_target}/{_packDirectoryName}";
                            List<string> contentToIgnore = GetContentToIgnore(contentToPack, packDirectory, DefaultContentToIgnore);
                            filesToPack.AddRange(FileSystemUtilities.GetFilesToPack(contentToPack, packDirectory.FullName, destPackDir, this.fileSystem, contentToIgnore));
                        }

                        #endregion Directory Packing
                    }

                    IFileInfo[] _filesToPack = null;

                    try
                    {
                        _filesToPack = packageDirectory.GetFiles(_source);
                    }
                    // Because the method GetFiles throws an exception if the folder is not found
                    // we need to catch the error and don't throw an exception
                    catch (DirectoryNotFoundException ex)
                    {
                        Log.Debug(ex.Message);
                    }

                    if (_filesToPack.HasAny())
                    {
                        #region Files Packing

                        List<string> contentToIgnore = GetContentToIgnore(contentToPack, packageDirectory, DefaultContentToIgnore);

                        foreach (IFileInfo packFile in _filesToPack)
                        {
                            // Skip files to ignore
                            if (contentToIgnore.Contains(packFile.Name))
                            {
                                continue;
                            }

                            string destPackFile = $"{packageOutputDir.FullName}/{_target}/{packFile.Name}";
                            filesToPack.Add(new()
                            {
                                ContentToPack = contentToPack,
                                Source = packFile,
                                Target = this.fileSystem.FileInfo.FromFileName(destPackFile)
                            });
                        }

                        #endregion Files Packing
                    }
                }
            }

            return filesToPack;
        }

        #endregion Private Methods

        #region Protected Methods

        /// <summary>
        /// Copies the install dependencies.
        /// </summary>
        /// <param name="packageOutputDir">The package output dir.</param>
        protected virtual void CopyInstallDependencies(IDirectoryInfo packageOutputDir)
        {
        }

        #endregion Protected Methods

        #region Public Methods

        /// <summary>
        /// Bumps the specified version.
        /// </summary>
        /// <param name="version">The version.</param>
        /// <param name="buildNr">The version for build Nr.</param>
        /// <param name="bumpInformation">The bump information.</param>
        public virtual void Bump(string version, string buildNr, Dictionary<string, object> bumpInformation = null)
        {
            // TODO: create "transaction" to rollback if anything fails
            // NOTE: Check pack strategy. Collect all packages to bump before bump.

            var currentVersion = CmfPackage.Version.Split("-")[0];
            var currentBuildNr = CmfPackage.Version.Split("-").Length > 1 ? CmfPackage.Version.Split("-")[1] : null;
            if (!currentVersion.IgnoreCaseEquals(version))
            {
                // TODO :: Uncomment if the cmfpackage.json support build number
                // cmfPackage.SetVersion(GenericUtilities.RetrieveNewVersion(currentVersion, version, buildNr));

                CmfPackage.SetVersion(!string.IsNullOrWhiteSpace(version) ? version : CmfPackage.Version);

                Log.Information($"Will bump {CmfPackage.PackageId} from version {currentVersion} to version {CmfPackage.Version}");
            }
        }

        /// <summary>
        /// Builds this instance.
        /// </summary>
        public virtual void Build(bool test)
        {
            foreach (var step in BuildSteps)
            {
                if (!step.Test || step.Test == test)
                {
                    Log.Information($"Executing '{step.DisplayName}'");
                    step.Exec();
                }
            }
        }

        /// <summary>
        /// Packs the specified package output dir.
        /// </summary>
        /// <param name="packageOutputDir">The package output dir.</param>
        /// <param name="outputDir">The output dir.</param>
        public virtual void Pack(IDirectoryInfo packageOutputDir, IDirectoryInfo outputDir)
        {
            var filesToPack = GetContentToPack(packageOutputDir);
            if (CmfPackage.ContentToPack.HasAny() && !filesToPack.HasAny())
            {
                throw new Exception(string.Format(CoreMessages.ContentToPackNotFound, CmfPackage.PackageId, CmfPackage.Version));
            }

            if (filesToPack != null)
            {
                FilesToPack.AddRange(filesToPack);

                FilesToPack.ForEach(fileToPack =>
                {
                    Log.Debug($"Packing '{fileToPack.Source.FullName} to {fileToPack.Target.FullName} by contentToPack rule (Action: {fileToPack.ContentToPack.Action.ToString()}, Source: {fileToPack.ContentToPack.Source}, Target: {fileToPack.ContentToPack.Target})");
                    IDirectoryInfo _targetFolder = this.fileSystem.DirectoryInfo.FromDirectoryName(fileToPack.Target.Directory.FullName);
                    if (!_targetFolder.Exists)
                    {
                        _targetFolder.Create();
                    }
                });
            }

            // TODO: To be removed? Install dependencies
            CopyInstallDependencies(packageOutputDir);

            GenerateDeploymentFrameworkManifest(packageOutputDir);

            FinalArchive(packageOutputDir, outputDir);

            Log.Information($"{outputDir.FullName}/{CmfPackage.ZipPackageName} created");
        }

        /// <summary>
        /// Restore the the current package's dependencies to the dependencies folder
        /// </summary>
        /// <param name="repoUris">The Uris for the package repos</param>
        /// <exception cref="CliException">thrown when a repo uri is not available or in an incorrect format</exception>
        public virtual void RestoreDependencies(Uri[] repoUris)
        {
            Log.Debug($"Using repos at {string.Join(", ", repoUris.Select(r => r.OriginalString))}");
            Log.Debug($"Targeting dependencies folder at {this.DependenciesFolder.FullName}");
            var rootIdentifier = $"{this.CmfPackage.PackageId}@{this.CmfPackage.Version}";
            Log.Status($"Loading {rootIdentifier} dependency tree...", ctx =>
            {
                this.CmfPackage.LoadDependencies(repoUris, ctx, true);
                ctx.Status($"Restoring {rootIdentifier} dependency tree...");
                if (this.CmfPackage.Dependencies == null)
                {
                    Log.Information($"No dependencies declared for package {rootIdentifier}");
                    return;
                }

                // flatten dependency tree. We need to obtain all dependencies
                var allDependencies = this.CmfPackage.Dependencies.Flatten(
                    dependency => dependency.IsMissing || dependency.IsIgnorable ?
                        new DependencyCollection() :
                        dependency.CmfPackage.Dependencies).ToArray();

                var missingDependencies = allDependencies.Where(d => d.IsMissing).ToArray();
                if (missingDependencies.Any())
                {
                    Log.Warning($"Dependencies missing:{Environment.NewLine}{string.Join(Environment.NewLine, missingDependencies.Select(d => $"{d.Id}@{d.Version}"))}");
                }

                var foundDependencies = allDependencies.Where(d => !d.IsMissing && d.CmfPackage.Location == PackageLocation.Repository).ToArray();
                if (!foundDependencies.Any())
                {
                    Log.Information("No present remote dependencies to restore. Exiting...");
                    return;
                }
                else
                {
                    Log.Verbose($"Found {foundDependencies.Length} actionable dependencies in the {rootIdentifier} dependency tree. Restoring...");
                }

                if (this.DependenciesFolder.Exists)
                {
                    Log.Debug($"Deleting directory {this.DependenciesFolder.FullName} and all its contents");
                    this.DependenciesFolder.Delete(true);
                }
                if (!this.DependenciesFolder.Exists)
                {
                    this.DependenciesFolder.Create();
                    Log.Debug($"Created Dependencies directory at {this.DependenciesFolder.FullName}");
                }
                foreach (var dependency in foundDependencies)
                {
                    var identifier = $"{dependency.Id}@{dependency.Version}";
                    Log.Debug($"Processing dependency {identifier}...");
                    Log.Debug($"Found package {identifier} at {dependency.CmfPackage.Uri.AbsoluteUri}");
                    if (dependency.CmfPackage.Uri.IsDirectory())
                    {
                        using (Stream zipToOpen = this.fileSystem.FileInfo.FromFileName(dependency.CmfPackage.Uri.LocalPath).OpenRead())
                        {
                            using (ZipArchive zip = new(zipToOpen, ZipArchiveMode.Read))
                            {
                                // these tuples allow us to rewrite entry paths
                                var entriesToExtract = new List<Tuple<ZipArchiveEntry, string>>();
                                entriesToExtract.AddRange(zip.Entries.Select(entry => new Tuple<ZipArchiveEntry, string>(entry, entry.FullName)));

                                foreach (var entry in entriesToExtract)
                                {
                                    var target = this.fileSystem.Path.Join(this.DependenciesFolder.FullName, identifier, entry.Item2);
                                    var targetDir = this.fileSystem.Path.GetDirectoryName(target);
                                    if (target.EndsWith("/"))
                                    {
                                        // this a dotnet bug: if a folder contains a ., the library assumes it's a file and adds it as an entry
                                        // however, afterwards all folder contents are separate entries, so we can just skip these
                                        continue;
                                    }

                                    if (!fileSystem.File.Exists(target)) // TODO: support overwriting if requested
                                    {
                                        var overwrite = false;
                                        Log.Debug($"Extracting {entry.Item1.FullName} to {target}");
                                        if (!string.IsNullOrEmpty(targetDir))
                                        {
                                            fileSystem.Directory.CreateDirectory(targetDir);
                                        }

                                        entry.Item1.ExtractToFile(target, overwrite, fileSystem);
                                    }
                                    else
                                    {
                                        Log.Debug($"Skipping {target}, file exists");
                                    }
                                }
                            }
                        }
                    }
                }
            });
        }

        #endregion Public Methods
    }
}<|MERGE_RESOLUTION|>--- conflicted
+++ resolved
@@ -1,639 +1,636 @@
-﻿using Cmf.CLI.Builders;
-using Cmf.CLI.Constants;
-using Cmf.CLI.Core;
-using Cmf.CLI.Core.Constants;
-using Cmf.CLI.Core.Enums;
-using Cmf.CLI.Core.Objects;
-using Cmf.CLI.Interfaces;
-using Cmf.CLI.Utilities;
-using System;
-using System.Collections;
-using System.Collections.Generic;
-using System.IO;
-using System.IO.Abstractions;
-using System.IO.Compression;
-using System.Linq;
-using System.Reflection;
-using System.Runtime.CompilerServices;
-using System.Xml.Linq;
-using System.Xml.Serialization;
-
-[assembly: InternalsVisibleTo("tests")]
-
-namespace Cmf.CLI.Handlers
-{
-    /// <summary>
-    ///
-    /// </summary>
-    public abstract class PackageTypeHandler : IPackageTypeHandler
-    {
-        #region Protected Properties
-
-        /// <summary>
-        /// the underlying file system
-        /// </summary>
-        protected IFileSystem fileSystem;
-
-        /// <summary>
-        /// The CMF package
-        /// </summary>
-        protected internal CmfPackage CmfPackage;
-<<<<<<< HEAD
-=======
-
-        /// <summary>
-        /// The files to pack
-        /// </summary>
-        protected List<FileToPack> FilesToPack = new();
->>>>>>> 1740ec3a
-
-        /// <summary>
-        /// Gets or sets the build steps.
-        /// </summary>
-        /// <value>
-        /// The build steps.
-        /// </value>
-        internal IBuildCommand[] BuildSteps;
-
-        /// <summary>
-        /// Gets or sets the BuildablePackagesHandlers
-        /// </summary>
-        /// <value>
-        /// The BuildablePackagesHandlers
-        /// </value>
-        internal List<IPackageTypeHandler> BuildablePackagesHandlers;
-
-        #endregion Protected Properties
-
-        #region Public Properties
-
-        /// <summary>
-        /// Gets or sets the default content to ignore.
-        /// </summary>
-        /// <value>
-        /// The default content to ignore.
-        /// </value>
-        public List<string> DefaultContentToIgnore { get; }
-
-        /// <summary>
-        /// Where should the dependencies go, relative to the cmfpackage.json file
-        /// </summary>
-        public IDirectoryInfo DependenciesFolder { get; protected set; }
-
-        #endregion Public Properties
-
-        #region Constructors
-
-        /// <summary>
-        /// Initializes a new instance of the <see cref="PackageTypeHandler" /> class.
-        /// </summary>
-        /// <exception cref="CliException"></exception>
-        public PackageTypeHandler(CmfPackage cmfPackage) : this(cmfPackage, cmfPackage.FileSystem) { }
-
-        /// <summary>
-        /// Initializes a new instance of the <see cref="PackageTypeHandler" /> class.
-        /// </summary>
-        /// <param name="cmfPackage"></param>
-        /// <param name="fileSystem"></param>
-        public PackageTypeHandler(CmfPackage cmfPackage, IFileSystem fileSystem)
-        {
-            CmfPackage = cmfPackage;
-            DefaultContentToIgnore = new List<string>()
-            {
-                ".gitattributes",
-                ".gitignore",
-                ".gitkeep",
-                ".cmfpackageignore"
-            };
-
-            BuildSteps = Array.Empty<IBuildCommand>();
-
-            cmfPackage.DFPackageType ??= cmfPackage.PackageType;
-
-            DependenciesFolder = fileSystem.DirectoryInfo.FromDirectoryName(Path.Join(cmfPackage.GetFileInfo().Directory.FullName, "Dependencies"));
-
-            this.fileSystem = fileSystem;
-        }
-
-        #endregion Constructors
-
-        #region Private Methods
-
-        /// <summary>
-        /// Generates the deployment framework manifest.
-        /// </summary>
-        /// <param name="packageOutputDir">The package output dir.</param>
-        /// <exception cref="CliException"></exception>
-        internal virtual void GenerateDeploymentFrameworkManifest(IDirectoryInfo packageOutputDir)
-        {
-            Log.Information("Generating DeploymentFramework manifest");
-            string path = $"{packageOutputDir.FullName}/{CliConstants.DeploymentFrameworkManifestFileName}";
-
-            // Get Template
-            string fileContent = ResourceUtilities.GetEmbeddedResourceContent($"{CliConstants.FolderTemplates}/{CliConstants.DeploymentFrameworkManifestFileName}");
-
-            StringReader dFManifestReader = new(fileContent);
-            XDocument dFManifestTemplate = XDocument.Load(dFManifestReader);
-
-            // NOTE: We don't use an automatic serializer because we want full control on how the file is parsed
-            XElement rootNode = dFManifestTemplate.Element("deploymentPackage", true);
-            if (rootNode == null)
-            {
-                throw new CliException(string.Format(CoreMessages.InvalidManifestFile));
-            }
-
-            // List of empty Elements that we want to remove from the final file
-            List<XElement> elementsToRemove = new();
-
-            foreach (XElement element in rootNode.Elements())
-            {
-                // Get the Property Value based on the Token name
-                string token = element.Value.Trim();
-
-                if (string.IsNullOrEmpty(token))
-                {
-                    continue;
-                }
-
-                // if is xmlInjection means that we need to inject xml content
-                if (token.IgnoreCaseEquals(CliConstants.TokenXmlInjection) && CmfPackage.XmlInjection.HasAny())
-                {
-                    foreach (string xmlInjectionFile in CmfPackage.XmlInjection)
-                    {
-                        IFileInfo xmlFile = this.fileSystem.FileInfo.FromFileName($"{CmfPackage.GetFileInfo().Directory}/{xmlInjectionFile}");
-                        string xmlFileContent = xmlFile.ReadToString();
-
-                        if (!xmlFile.Exists || string.IsNullOrEmpty(xmlFileContent))
-                        {
-                            throw new CliException(string.Format(CoreMessages.NotFound, xmlFile.FullName));
-                        }
-
-                        StringReader reader = new(xmlFileContent);
-                        XDocument xml = XDocument.Load(reader);
-
-                        rootNode.Add(xml.Elements());
-                    }
-
-                    elementsToRemove.Add(element);
-
-                    continue;
-                }
-
-                object propertyValue = CmfPackage.GetPropertyValueFromTokenName(token);
-
-                // If a Property with the same name of the token was not found
-                // We need to remove that element from the final xml file
-                if (propertyValue.IsNullOrEmpty())
-                {
-                    elementsToRemove.Add(element);
-                }
-                else
-                {
-                    // If the Property is not a List we just need to set the Element Value with the Property Value
-                    if (!propertyValue.IsList())
-                    {
-                        element.Value = propertyValue.ToString();
-                    }
-                    else
-                    {
-                        IList listProperty = (propertyValue as IList);
-                        string typeName = listProperty[0].GetType().GetTypeInfo().Name.ToCamelCase();
-
-                        // Cleanup the token
-                        element.Value = string.Empty;
-
-                        // Each Property in the list will be handled as an xml element with attributes
-                        foreach (object property in listProperty)
-                        {
-                            List<XAttribute> xAttributes = new();
-                            foreach (PropertyInfo propertyinfo in property.GetType().GetProperties())
-                            {
-                                if (propertyinfo.CustomAttributes.Any(attr => attr.AttributeType == typeof(XmlIgnoreAttribute)))
-                                {
-                                    continue;
-                                }
-
-                                var obj = propertyinfo.GetValue(property);
-                                if (obj != null)
-                                {
-                                    xAttributes.Add(new XAttribute(propertyinfo.Name.ToCamelCase(), propertyinfo.GetValue(property)));
-                                }
-                            }
-
-                            element.Add(new XElement(typeName, xAttributes));
-                        }
-                    }
-                }
-            }
-
-            // Remove empty Elements
-            foreach (XElement elementToRemove in elementsToRemove)
-            {
-                elementToRemove.Remove();
-            }
-
-            fileSystem.File.WriteAllText(path, dFManifestTemplate.ToString());
-        }
-
-        /// <summary>
-        /// Gets the content to ignore.
-        /// </summary>
-        /// <param name="contentToPack">The content to pack.</param>
-        /// <param name="packDirectory">The pack directory.</param>
-        /// <param name="defaultContentToIgnore">The default content to ignore.</param>
-        /// <returns></returns>
-        private List<string> GetContentToIgnore(ContentToPack contentToPack, IDirectoryInfo packDirectory, List<string> defaultContentToIgnore)
-        {
-            List<string> contentToIgnore = new();
-
-            if (defaultContentToIgnore != null)
-            {
-                contentToIgnore.AddRange(defaultContentToIgnore);
-            }
-
-            if (contentToPack.IgnoreFiles.HasAny())
-            {
-                foreach (string ignoreFileName in contentToPack.IgnoreFiles)
-                {
-                    contentToIgnore.Add($"{ignoreFileName}");
-
-                    IFileInfo ignoreFile = packDirectory.GetFiles(ignoreFileName).FirstOrDefault();
-                    if (ignoreFile == null)
-                    {
-                        string filePath = this.fileSystem.Path.Join(packDirectory.FullName, ignoreFileName);
-                        Log.Warning(string.Format(CoreMessages.NotFound, filePath));
-                    }
-
-                    foreach (string ignore in ignoreFile.ReadToStringList())
-                    {
-                        string _ignore = ignore;
-
-                        if (!string.IsNullOrEmpty(_ignore) &&
-                            !_ignore.StartsWith("!"))
-                        {
-                            if (_ignore.StartsWith("/"))
-                            {
-                                _ignore = _ignore.Remove(0);
-                            }
-
-                            contentToIgnore.Add(_ignore);
-                        }
-                    }
-                }
-
-                // Avoid duplicates
-                contentToIgnore = contentToIgnore.Distinct().ToList();
-            }
-
-            return contentToIgnore;
-        }
-
-        /// <summary>
-        /// Final Archive the package
-        /// </summary>
-        /// <param name="packageOutputDir">The pack directory.</param>
-        /// <param name="outputDir">The Output directory.</param>
-        /// <returns></returns>
-        internal virtual void FinalArchive(IDirectoryInfo packageOutputDir, IDirectoryInfo outputDir)
-        {
-            foreach (FileToPack fileToPack in FilesToPack)
-            {
-                // If the destination directory doesn't exist, create it.
-                if (!fileToPack.Target.Directory.Exists)
-                {
-                    fileToPack.Target.Directory.Create();
-                }
-
-                fileToPack.Source.CopyTo(fileToPack.Target.FullName, true);
-            }
-
-            string tempzipPath = $"{CmfPackage.GetFileInfo().Directory.FullName}/{CmfPackage.PackageName}.zip";
-            if (this.fileSystem.File.Exists(tempzipPath))
-            {
-                this.fileSystem.File.Delete(tempzipPath);
-            }
-
-            FileSystemUtilities.ZipDirectory(fileSystem, tempzipPath, packageOutputDir);
-
-            // move to final destination
-            string destZipPath = $"{outputDir.FullName}/{CmfPackage.ZipPackageName}";
-            this.fileSystem.File.Move(tempzipPath, destZipPath, true);
-        }
-
-        /// <summary>
-        /// Get Content To pack
-        /// </summary>
-        /// <param name="packageOutputDir">The pack directory.</param>
-        /// <returns></returns>
-        internal virtual List<FileToPack> GetContentToPack(IDirectoryInfo packageOutputDir)
-        {
-            List<FileToPack> filesToPack = new();
-
-            if (CmfPackage.ContentToPack.HasAny())
-            {
-                IDirectoryInfo packageDirectory = CmfPackage.GetFileInfo().Directory;
-
-                // TODO: Bulk Copy
-                foreach (ContentToPack contentToPack in CmfPackage.ContentToPack)
-                {
-                    string _source = contentToPack.Source;
-                    string _target = contentToPack.Target;
-
-                    if (contentToPack.Action != null && contentToPack.Action != PackAction.Pack)
-                    {
-                        continue;
-                    }
-
-                    // Replace tokens with the expected value from CmfPackage
-
-                    #region Token Replacement
-
-                    if (_source.Contains(CliConstants.TokenVersion))
-                    {
-                        object _value = CmfPackage.GetPropertyValueFromTokenName(CliConstants.TokenVersion);
-                        _source = _source.Replace(CliConstants.TokenVersion, _value.ToString());
-                    }
-
-                    if (_target.Contains(CliConstants.TokenVersion))
-                    {
-                        object _value = CmfPackage.GetPropertyValueFromTokenName(CliConstants.TokenVersion);
-                        _target = _target.Replace(CliConstants.TokenVersion, _value.ToString());
-                    }
-
-                    #endregion Token Replacement
-
-                    IDirectoryInfo[] _directoriesToPack = null;
-
-                    try
-                    {
-                        // TODO: To be reviewed, files/directory search should be done with globs
-                        _directoriesToPack = packageDirectory.GetDirectories(_source);
-                    }
-                    // Because the method GetDirectories throws an exception if the folder is not found
-                    // we need to catch the error and don't throw an exception
-                    catch (DirectoryNotFoundException ex)
-                    {
-                        Log.Debug(ex.Message);
-                    }
-
-                    if (_directoriesToPack.HasAny())
-                    {
-                        #region Directory Packing
-
-                        foreach (IDirectoryInfo packDirectory in _directoriesToPack)
-                        {
-                            // If a package.json exists the packDirectoryName needs to change to the name in the package.json
-                            dynamic _packageJson = packDirectory.GetFile(CoreConstants.PackageJson);
-
-                            string _packDirectoryName = _packageJson == null ? packDirectory.Name : _packageJson.name;
-
-                            string destPackDir = $"{packageOutputDir.FullName}/{_target}/{_packDirectoryName}";
-                            List<string> contentToIgnore = GetContentToIgnore(contentToPack, packDirectory, DefaultContentToIgnore);
-                            filesToPack.AddRange(FileSystemUtilities.GetFilesToPack(contentToPack, packDirectory.FullName, destPackDir, this.fileSystem, contentToIgnore));
-                        }
-
-                        #endregion Directory Packing
-                    }
-
-                    IFileInfo[] _filesToPack = null;
-
-                    try
-                    {
-                        _filesToPack = packageDirectory.GetFiles(_source);
-                    }
-                    // Because the method GetFiles throws an exception if the folder is not found
-                    // we need to catch the error and don't throw an exception
-                    catch (DirectoryNotFoundException ex)
-                    {
-                        Log.Debug(ex.Message);
-                    }
-
-                    if (_filesToPack.HasAny())
-                    {
-                        #region Files Packing
-
-                        List<string> contentToIgnore = GetContentToIgnore(contentToPack, packageDirectory, DefaultContentToIgnore);
-
-                        foreach (IFileInfo packFile in _filesToPack)
-                        {
-                            // Skip files to ignore
-                            if (contentToIgnore.Contains(packFile.Name))
-                            {
-                                continue;
-                            }
-
-                            string destPackFile = $"{packageOutputDir.FullName}/{_target}/{packFile.Name}";
-                            filesToPack.Add(new()
-                            {
-                                ContentToPack = contentToPack,
-                                Source = packFile,
-                                Target = this.fileSystem.FileInfo.FromFileName(destPackFile)
-                            });
-                        }
-
-                        #endregion Files Packing
-                    }
-                }
-            }
-
-            return filesToPack;
-        }
-
-        #endregion Private Methods
-
-        #region Protected Methods
-
-        /// <summary>
-        /// Copies the install dependencies.
-        /// </summary>
-        /// <param name="packageOutputDir">The package output dir.</param>
-        protected virtual void CopyInstallDependencies(IDirectoryInfo packageOutputDir)
-        {
-        }
-
-        #endregion Protected Methods
-
-        #region Public Methods
-
-        /// <summary>
-        /// Bumps the specified version.
-        /// </summary>
-        /// <param name="version">The version.</param>
-        /// <param name="buildNr">The version for build Nr.</param>
-        /// <param name="bumpInformation">The bump information.</param>
-        public virtual void Bump(string version, string buildNr, Dictionary<string, object> bumpInformation = null)
-        {
-            // TODO: create "transaction" to rollback if anything fails
-            // NOTE: Check pack strategy. Collect all packages to bump before bump.
-
-            var currentVersion = CmfPackage.Version.Split("-")[0];
-            var currentBuildNr = CmfPackage.Version.Split("-").Length > 1 ? CmfPackage.Version.Split("-")[1] : null;
-            if (!currentVersion.IgnoreCaseEquals(version))
-            {
-                // TODO :: Uncomment if the cmfpackage.json support build number
-                // cmfPackage.SetVersion(GenericUtilities.RetrieveNewVersion(currentVersion, version, buildNr));
-
-                CmfPackage.SetVersion(!string.IsNullOrWhiteSpace(version) ? version : CmfPackage.Version);
-
-                Log.Information($"Will bump {CmfPackage.PackageId} from version {currentVersion} to version {CmfPackage.Version}");
-            }
-        }
-
-        /// <summary>
-        /// Builds this instance.
-        /// </summary>
-        public virtual void Build(bool test)
-        {
-            foreach (var step in BuildSteps)
-            {
-                if (!step.Test || step.Test == test)
-                {
-                    Log.Information($"Executing '{step.DisplayName}'");
-                    step.Exec();
-                }
-            }
-        }
-
-        /// <summary>
-        /// Packs the specified package output dir.
-        /// </summary>
-        /// <param name="packageOutputDir">The package output dir.</param>
-        /// <param name="outputDir">The output dir.</param>
-        public virtual void Pack(IDirectoryInfo packageOutputDir, IDirectoryInfo outputDir)
-        {
-            var filesToPack = GetContentToPack(packageOutputDir);
-            if (CmfPackage.ContentToPack.HasAny() && !filesToPack.HasAny())
-            {
-                throw new Exception(string.Format(CoreMessages.ContentToPackNotFound, CmfPackage.PackageId, CmfPackage.Version));
-            }
-
-            if (filesToPack != null)
-            {
-                FilesToPack.AddRange(filesToPack);
-
-                FilesToPack.ForEach(fileToPack =>
-                {
-                    Log.Debug($"Packing '{fileToPack.Source.FullName} to {fileToPack.Target.FullName} by contentToPack rule (Action: {fileToPack.ContentToPack.Action.ToString()}, Source: {fileToPack.ContentToPack.Source}, Target: {fileToPack.ContentToPack.Target})");
-                    IDirectoryInfo _targetFolder = this.fileSystem.DirectoryInfo.FromDirectoryName(fileToPack.Target.Directory.FullName);
-                    if (!_targetFolder.Exists)
-                    {
-                        _targetFolder.Create();
-                    }
-                });
-            }
-
-            // TODO: To be removed? Install dependencies
-            CopyInstallDependencies(packageOutputDir);
-
-            GenerateDeploymentFrameworkManifest(packageOutputDir);
-
-            FinalArchive(packageOutputDir, outputDir);
-
-            Log.Information($"{outputDir.FullName}/{CmfPackage.ZipPackageName} created");
-        }
-
-        /// <summary>
-        /// Restore the the current package's dependencies to the dependencies folder
-        /// </summary>
-        /// <param name="repoUris">The Uris for the package repos</param>
-        /// <exception cref="CliException">thrown when a repo uri is not available or in an incorrect format</exception>
-        public virtual void RestoreDependencies(Uri[] repoUris)
-        {
-            Log.Debug($"Using repos at {string.Join(", ", repoUris.Select(r => r.OriginalString))}");
-            Log.Debug($"Targeting dependencies folder at {this.DependenciesFolder.FullName}");
-            var rootIdentifier = $"{this.CmfPackage.PackageId}@{this.CmfPackage.Version}";
-            Log.Status($"Loading {rootIdentifier} dependency tree...", ctx =>
-            {
-                this.CmfPackage.LoadDependencies(repoUris, ctx, true);
-                ctx.Status($"Restoring {rootIdentifier} dependency tree...");
-                if (this.CmfPackage.Dependencies == null)
-                {
-                    Log.Information($"No dependencies declared for package {rootIdentifier}");
-                    return;
-                }
-
-                // flatten dependency tree. We need to obtain all dependencies
-                var allDependencies = this.CmfPackage.Dependencies.Flatten(
-                    dependency => dependency.IsMissing || dependency.IsIgnorable ?
-                        new DependencyCollection() :
-                        dependency.CmfPackage.Dependencies).ToArray();
-
-                var missingDependencies = allDependencies.Where(d => d.IsMissing).ToArray();
-                if (missingDependencies.Any())
-                {
-                    Log.Warning($"Dependencies missing:{Environment.NewLine}{string.Join(Environment.NewLine, missingDependencies.Select(d => $"{d.Id}@{d.Version}"))}");
-                }
-
-                var foundDependencies = allDependencies.Where(d => !d.IsMissing && d.CmfPackage.Location == PackageLocation.Repository).ToArray();
-                if (!foundDependencies.Any())
-                {
-                    Log.Information("No present remote dependencies to restore. Exiting...");
-                    return;
-                }
-                else
-                {
-                    Log.Verbose($"Found {foundDependencies.Length} actionable dependencies in the {rootIdentifier} dependency tree. Restoring...");
-                }
-
-                if (this.DependenciesFolder.Exists)
-                {
-                    Log.Debug($"Deleting directory {this.DependenciesFolder.FullName} and all its contents");
-                    this.DependenciesFolder.Delete(true);
-                }
-                if (!this.DependenciesFolder.Exists)
-                {
-                    this.DependenciesFolder.Create();
-                    Log.Debug($"Created Dependencies directory at {this.DependenciesFolder.FullName}");
-                }
-                foreach (var dependency in foundDependencies)
-                {
-                    var identifier = $"{dependency.Id}@{dependency.Version}";
-                    Log.Debug($"Processing dependency {identifier}...");
-                    Log.Debug($"Found package {identifier} at {dependency.CmfPackage.Uri.AbsoluteUri}");
-                    if (dependency.CmfPackage.Uri.IsDirectory())
-                    {
-                        using (Stream zipToOpen = this.fileSystem.FileInfo.FromFileName(dependency.CmfPackage.Uri.LocalPath).OpenRead())
-                        {
-                            using (ZipArchive zip = new(zipToOpen, ZipArchiveMode.Read))
-                            {
-                                // these tuples allow us to rewrite entry paths
-                                var entriesToExtract = new List<Tuple<ZipArchiveEntry, string>>();
-                                entriesToExtract.AddRange(zip.Entries.Select(entry => new Tuple<ZipArchiveEntry, string>(entry, entry.FullName)));
-
-                                foreach (var entry in entriesToExtract)
-                                {
-                                    var target = this.fileSystem.Path.Join(this.DependenciesFolder.FullName, identifier, entry.Item2);
-                                    var targetDir = this.fileSystem.Path.GetDirectoryName(target);
-                                    if (target.EndsWith("/"))
-                                    {
-                                        // this a dotnet bug: if a folder contains a ., the library assumes it's a file and adds it as an entry
-                                        // however, afterwards all folder contents are separate entries, so we can just skip these
-                                        continue;
-                                    }
-
-                                    if (!fileSystem.File.Exists(target)) // TODO: support overwriting if requested
-                                    {
-                                        var overwrite = false;
-                                        Log.Debug($"Extracting {entry.Item1.FullName} to {target}");
-                                        if (!string.IsNullOrEmpty(targetDir))
-                                        {
-                                            fileSystem.Directory.CreateDirectory(targetDir);
-                                        }
-
-                                        entry.Item1.ExtractToFile(target, overwrite, fileSystem);
-                                    }
-                                    else
-                                    {
-                                        Log.Debug($"Skipping {target}, file exists");
-                                    }
-                                }
-                            }
-                        }
-                    }
-                }
-            });
-        }
-
-        #endregion Public Methods
-    }
+﻿using Cmf.CLI.Builders;
+using Cmf.CLI.Constants;
+using Cmf.CLI.Core;
+using Cmf.CLI.Core.Constants;
+using Cmf.CLI.Core.Enums;
+using Cmf.CLI.Core.Objects;
+using Cmf.CLI.Interfaces;
+using Cmf.CLI.Utilities;
+using System;
+using System.Collections;
+using System.Collections.Generic;
+using System.IO;
+using System.IO.Abstractions;
+using System.IO.Compression;
+using System.Linq;
+using System.Reflection;
+using System.Runtime.CompilerServices;
+using System.Xml.Linq;
+using System.Xml.Serialization;
+
+[assembly: InternalsVisibleTo("tests")]
+
+namespace Cmf.CLI.Handlers
+{
+    /// <summary>
+    ///
+    /// </summary>
+    public abstract class PackageTypeHandler : IPackageTypeHandler
+    {
+        #region Protected Properties
+
+        /// <summary>
+        /// the underlying file system
+        /// </summary>
+        protected IFileSystem fileSystem;
+
+        /// <summary>
+        /// The CMF package
+        /// </summary>
+        protected internal CmfPackage CmfPackage;
+
+        /// <summary>
+        /// The files to pack
+        /// </summary>
+        protected List<FileToPack> FilesToPack = new();
+
+        /// <summary>
+        /// Gets or sets the build steps.
+        /// </summary>
+        /// <value>
+        /// The build steps.
+        /// </value>
+        internal IBuildCommand[] BuildSteps;
+
+        /// <summary>
+        /// Gets or sets the BuildablePackagesHandlers
+        /// </summary>
+        /// <value>
+        /// The BuildablePackagesHandlers
+        /// </value>
+        internal List<IPackageTypeHandler> BuildablePackagesHandlers;
+
+        #endregion Protected Properties
+
+        #region Public Properties
+
+        /// <summary>
+        /// Gets or sets the default content to ignore.
+        /// </summary>
+        /// <value>
+        /// The default content to ignore.
+        /// </value>
+        public List<string> DefaultContentToIgnore { get; }
+
+        /// <summary>
+        /// Where should the dependencies go, relative to the cmfpackage.json file
+        /// </summary>
+        public IDirectoryInfo DependenciesFolder { get; protected set; }
+
+        #endregion Public Properties
+
+        #region Constructors
+
+        /// <summary>
+        /// Initializes a new instance of the <see cref="PackageTypeHandler" /> class.
+        /// </summary>
+        /// <exception cref="CliException"></exception>
+        public PackageTypeHandler(CmfPackage cmfPackage) : this(cmfPackage, cmfPackage.FileSystem) { }
+
+        /// <summary>
+        /// Initializes a new instance of the <see cref="PackageTypeHandler" /> class.
+        /// </summary>
+        /// <param name="cmfPackage"></param>
+        /// <param name="fileSystem"></param>
+        public PackageTypeHandler(CmfPackage cmfPackage, IFileSystem fileSystem)
+        {
+            CmfPackage = cmfPackage;
+            DefaultContentToIgnore = new List<string>()
+            {
+                ".gitattributes",
+                ".gitignore",
+                ".gitkeep",
+                ".cmfpackageignore"
+            };
+
+            BuildSteps = Array.Empty<IBuildCommand>();
+
+            cmfPackage.DFPackageType ??= cmfPackage.PackageType;
+
+            DependenciesFolder = fileSystem.DirectoryInfo.FromDirectoryName(Path.Join(cmfPackage.GetFileInfo().Directory.FullName, "Dependencies"));
+
+            this.fileSystem = fileSystem;
+        }
+
+        #endregion Constructors
+
+        #region Private Methods
+
+        /// <summary>
+        /// Generates the deployment framework manifest.
+        /// </summary>
+        /// <param name="packageOutputDir">The package output dir.</param>
+        /// <exception cref="CliException"></exception>
+        internal virtual void GenerateDeploymentFrameworkManifest(IDirectoryInfo packageOutputDir)
+        {
+            Log.Information("Generating DeploymentFramework manifest");
+            string path = $"{packageOutputDir.FullName}/{CliConstants.DeploymentFrameworkManifestFileName}";
+
+            // Get Template
+            string fileContent = ResourceUtilities.GetEmbeddedResourceContent($"{CliConstants.FolderTemplates}/{CliConstants.DeploymentFrameworkManifestFileName}");
+
+            StringReader dFManifestReader = new(fileContent);
+            XDocument dFManifestTemplate = XDocument.Load(dFManifestReader);
+
+            // NOTE: We don't use an automatic serializer because we want full control on how the file is parsed
+            XElement rootNode = dFManifestTemplate.Element("deploymentPackage", true);
+            if (rootNode == null)
+            {
+                throw new CliException(string.Format(CoreMessages.InvalidManifestFile));
+            }
+
+            // List of empty Elements that we want to remove from the final file
+            List<XElement> elementsToRemove = new();
+
+            foreach (XElement element in rootNode.Elements())
+            {
+                // Get the Property Value based on the Token name
+                string token = element.Value.Trim();
+
+                if (string.IsNullOrEmpty(token))
+                {
+                    continue;
+                }
+
+                // if is xmlInjection means that we need to inject xml content
+                if (token.IgnoreCaseEquals(CliConstants.TokenXmlInjection) && CmfPackage.XmlInjection.HasAny())
+                {
+                    foreach (string xmlInjectionFile in CmfPackage.XmlInjection)
+                    {
+                        IFileInfo xmlFile = this.fileSystem.FileInfo.FromFileName($"{CmfPackage.GetFileInfo().Directory}/{xmlInjectionFile}");
+                        string xmlFileContent = xmlFile.ReadToString();
+
+                        if (!xmlFile.Exists || string.IsNullOrEmpty(xmlFileContent))
+                        {
+                            throw new CliException(string.Format(CoreMessages.NotFound, xmlFile.FullName));
+                        }
+
+                        StringReader reader = new(xmlFileContent);
+                        XDocument xml = XDocument.Load(reader);
+
+                        rootNode.Add(xml.Elements());
+                    }
+
+                    elementsToRemove.Add(element);
+
+                    continue;
+                }
+
+                object propertyValue = CmfPackage.GetPropertyValueFromTokenName(token);
+
+                // If a Property with the same name of the token was not found
+                // We need to remove that element from the final xml file
+                if (propertyValue.IsNullOrEmpty())
+                {
+                    elementsToRemove.Add(element);
+                }
+                else
+                {
+                    // If the Property is not a List we just need to set the Element Value with the Property Value
+                    if (!propertyValue.IsList())
+                    {
+                        element.Value = propertyValue.ToString();
+                    }
+                    else
+                    {
+                        IList listProperty = (propertyValue as IList);
+                        string typeName = listProperty[0].GetType().GetTypeInfo().Name.ToCamelCase();
+
+                        // Cleanup the token
+                        element.Value = string.Empty;
+
+                        // Each Property in the list will be handled as an xml element with attributes
+                        foreach (object property in listProperty)
+                        {
+                            List<XAttribute> xAttributes = new();
+                            foreach (PropertyInfo propertyinfo in property.GetType().GetProperties())
+                            {
+                                if (propertyinfo.CustomAttributes.Any(attr => attr.AttributeType == typeof(XmlIgnoreAttribute)))
+                                {
+                                    continue;
+                                }
+
+                                var obj = propertyinfo.GetValue(property);
+                                if (obj != null)
+                                {
+                                    xAttributes.Add(new XAttribute(propertyinfo.Name.ToCamelCase(), propertyinfo.GetValue(property)));
+                                }
+                            }
+
+                            element.Add(new XElement(typeName, xAttributes));
+                        }
+                    }
+                }
+            }
+
+            // Remove empty Elements
+            foreach (XElement elementToRemove in elementsToRemove)
+            {
+                elementToRemove.Remove();
+            }
+
+            fileSystem.File.WriteAllText(path, dFManifestTemplate.ToString());
+        }
+
+        /// <summary>
+        /// Gets the content to ignore.
+        /// </summary>
+        /// <param name="contentToPack">The content to pack.</param>
+        /// <param name="packDirectory">The pack directory.</param>
+        /// <param name="defaultContentToIgnore">The default content to ignore.</param>
+        /// <returns></returns>
+        private List<string> GetContentToIgnore(ContentToPack contentToPack, IDirectoryInfo packDirectory, List<string> defaultContentToIgnore)
+        {
+            List<string> contentToIgnore = new();
+
+            if (defaultContentToIgnore != null)
+            {
+                contentToIgnore.AddRange(defaultContentToIgnore);
+            }
+
+            if (contentToPack.IgnoreFiles.HasAny())
+            {
+                foreach (string ignoreFileName in contentToPack.IgnoreFiles)
+                {
+                    contentToIgnore.Add($"{ignoreFileName}");
+
+                    IFileInfo ignoreFile = packDirectory.GetFiles(ignoreFileName).FirstOrDefault();
+                    if (ignoreFile == null)
+                    {
+                        string filePath = this.fileSystem.Path.Join(packDirectory.FullName, ignoreFileName);
+                        Log.Warning(string.Format(CoreMessages.NotFound, filePath));
+                    }
+
+                    foreach (string ignore in ignoreFile.ReadToStringList())
+                    {
+                        string _ignore = ignore;
+
+                        if (!string.IsNullOrEmpty(_ignore) &&
+                            !_ignore.StartsWith("!"))
+                        {
+                            if (_ignore.StartsWith("/"))
+                            {
+                                _ignore = _ignore.Remove(0);
+                            }
+
+                            contentToIgnore.Add(_ignore);
+                        }
+                    }
+                }
+
+                // Avoid duplicates
+                contentToIgnore = contentToIgnore.Distinct().ToList();
+            }
+
+            return contentToIgnore;
+        }
+
+        /// <summary>
+        /// Final Archive the package
+        /// </summary>
+        /// <param name="packageOutputDir">The pack directory.</param>
+        /// <param name="outputDir">The Output directory.</param>
+        /// <returns></returns>
+        internal virtual void FinalArchive(IDirectoryInfo packageOutputDir, IDirectoryInfo outputDir)
+        {
+            foreach (FileToPack fileToPack in FilesToPack)
+            {
+                // If the destination directory doesn't exist, create it.
+                if (!fileToPack.Target.Directory.Exists)
+                {
+                    fileToPack.Target.Directory.Create();
+                }
+
+                fileToPack.Source.CopyTo(fileToPack.Target.FullName, true);
+            }
+
+            string tempzipPath = $"{CmfPackage.GetFileInfo().Directory.FullName}/{CmfPackage.PackageName}.zip";
+            if (this.fileSystem.File.Exists(tempzipPath))
+            {
+                this.fileSystem.File.Delete(tempzipPath);
+            }
+
+            FileSystemUtilities.ZipDirectory(fileSystem, tempzipPath, packageOutputDir);
+
+            // move to final destination
+            string destZipPath = $"{outputDir.FullName}/{CmfPackage.ZipPackageName}";
+            this.fileSystem.File.Move(tempzipPath, destZipPath, true);
+        }
+
+        /// <summary>
+        /// Get Content To pack
+        /// </summary>
+        /// <param name="packageOutputDir">The pack directory.</param>
+        /// <returns></returns>
+        internal virtual List<FileToPack> GetContentToPack(IDirectoryInfo packageOutputDir)
+        {
+            List<FileToPack> filesToPack = new();
+
+            if (CmfPackage.ContentToPack.HasAny())
+            {
+                IDirectoryInfo packageDirectory = CmfPackage.GetFileInfo().Directory;
+
+                // TODO: Bulk Copy
+                foreach (ContentToPack contentToPack in CmfPackage.ContentToPack)
+                {
+                    string _source = contentToPack.Source;
+                    string _target = contentToPack.Target;
+
+                    if (contentToPack.Action != null && contentToPack.Action != PackAction.Pack)
+                    {
+                        continue;
+                    }
+
+                    // Replace tokens with the expected value from CmfPackage
+
+                    #region Token Replacement
+
+                    if (_source.Contains(CliConstants.TokenVersion))
+                    {
+                        object _value = CmfPackage.GetPropertyValueFromTokenName(CliConstants.TokenVersion);
+                        _source = _source.Replace(CliConstants.TokenVersion, _value.ToString());
+                    }
+
+                    if (_target.Contains(CliConstants.TokenVersion))
+                    {
+                        object _value = CmfPackage.GetPropertyValueFromTokenName(CliConstants.TokenVersion);
+                        _target = _target.Replace(CliConstants.TokenVersion, _value.ToString());
+                    }
+
+                    #endregion Token Replacement
+
+                    IDirectoryInfo[] _directoriesToPack = null;
+
+                    try
+                    {
+                        // TODO: To be reviewed, files/directory search should be done with globs
+                        _directoriesToPack = packageDirectory.GetDirectories(_source);
+                    }
+                    // Because the method GetDirectories throws an exception if the folder is not found
+                    // we need to catch the error and don't throw an exception
+                    catch (DirectoryNotFoundException ex)
+                    {
+                        Log.Debug(ex.Message);
+                    }
+
+                    if (_directoriesToPack.HasAny())
+                    {
+                        #region Directory Packing
+
+                        foreach (IDirectoryInfo packDirectory in _directoriesToPack)
+                        {
+                            // If a package.json exists the packDirectoryName needs to change to the name in the package.json
+                            dynamic _packageJson = packDirectory.GetFile(CoreConstants.PackageJson);
+
+                            string _packDirectoryName = _packageJson == null ? packDirectory.Name : _packageJson.name;
+
+                            string destPackDir = $"{packageOutputDir.FullName}/{_target}/{_packDirectoryName}";
+                            List<string> contentToIgnore = GetContentToIgnore(contentToPack, packDirectory, DefaultContentToIgnore);
+                            filesToPack.AddRange(FileSystemUtilities.GetFilesToPack(contentToPack, packDirectory.FullName, destPackDir, this.fileSystem, contentToIgnore));
+                        }
+
+                        #endregion Directory Packing
+                    }
+
+                    IFileInfo[] _filesToPack = null;
+
+                    try
+                    {
+                        _filesToPack = packageDirectory.GetFiles(_source);
+                    }
+                    // Because the method GetFiles throws an exception if the folder is not found
+                    // we need to catch the error and don't throw an exception
+                    catch (DirectoryNotFoundException ex)
+                    {
+                        Log.Debug(ex.Message);
+                    }
+
+                    if (_filesToPack.HasAny())
+                    {
+                        #region Files Packing
+
+                        List<string> contentToIgnore = GetContentToIgnore(contentToPack, packageDirectory, DefaultContentToIgnore);
+
+                        foreach (IFileInfo packFile in _filesToPack)
+                        {
+                            // Skip files to ignore
+                            if (contentToIgnore.Contains(packFile.Name))
+                            {
+                                continue;
+                            }
+
+                            string destPackFile = $"{packageOutputDir.FullName}/{_target}/{packFile.Name}";
+                            filesToPack.Add(new()
+                            {
+                                ContentToPack = contentToPack,
+                                Source = packFile,
+                                Target = this.fileSystem.FileInfo.FromFileName(destPackFile)
+                            });
+                        }
+
+                        #endregion Files Packing
+                    }
+                }
+            }
+
+            return filesToPack;
+        }
+
+        #endregion Private Methods
+
+        #region Protected Methods
+
+        /// <summary>
+        /// Copies the install dependencies.
+        /// </summary>
+        /// <param name="packageOutputDir">The package output dir.</param>
+        protected virtual void CopyInstallDependencies(IDirectoryInfo packageOutputDir)
+        {
+        }
+
+        #endregion Protected Methods
+
+        #region Public Methods
+
+        /// <summary>
+        /// Bumps the specified version.
+        /// </summary>
+        /// <param name="version">The version.</param>
+        /// <param name="buildNr">The version for build Nr.</param>
+        /// <param name="bumpInformation">The bump information.</param>
+        public virtual void Bump(string version, string buildNr, Dictionary<string, object> bumpInformation = null)
+        {
+            // TODO: create "transaction" to rollback if anything fails
+            // NOTE: Check pack strategy. Collect all packages to bump before bump.
+
+            var currentVersion = CmfPackage.Version.Split("-")[0];
+            var currentBuildNr = CmfPackage.Version.Split("-").Length > 1 ? CmfPackage.Version.Split("-")[1] : null;
+            if (!currentVersion.IgnoreCaseEquals(version))
+            {
+                // TODO :: Uncomment if the cmfpackage.json support build number
+                // cmfPackage.SetVersion(GenericUtilities.RetrieveNewVersion(currentVersion, version, buildNr));
+
+                CmfPackage.SetVersion(!string.IsNullOrWhiteSpace(version) ? version : CmfPackage.Version);
+
+                Log.Information($"Will bump {CmfPackage.PackageId} from version {currentVersion} to version {CmfPackage.Version}");
+            }
+        }
+
+        /// <summary>
+        /// Builds this instance.
+        /// </summary>
+        public virtual void Build(bool test)
+        {
+            foreach (var step in BuildSteps)
+            {
+                if (!step.Test || step.Test == test)
+                {
+                    Log.Information($"Executing '{step.DisplayName}'");
+                    step.Exec();
+                }
+            }
+        }
+
+        /// <summary>
+        /// Packs the specified package output dir.
+        /// </summary>
+        /// <param name="packageOutputDir">The package output dir.</param>
+        /// <param name="outputDir">The output dir.</param>
+        public virtual void Pack(IDirectoryInfo packageOutputDir, IDirectoryInfo outputDir)
+        {
+            var filesToPack = GetContentToPack(packageOutputDir);
+            if (CmfPackage.ContentToPack.HasAny() && !filesToPack.HasAny())
+            {
+                throw new Exception(string.Format(CoreMessages.ContentToPackNotFound, CmfPackage.PackageId, CmfPackage.Version));
+            }
+
+            if (filesToPack != null)
+            {
+                FilesToPack.AddRange(filesToPack);
+
+                FilesToPack.ForEach(fileToPack =>
+                {
+                    Log.Debug($"Packing '{fileToPack.Source.FullName} to {fileToPack.Target.FullName} by contentToPack rule (Action: {fileToPack.ContentToPack.Action.ToString()}, Source: {fileToPack.ContentToPack.Source}, Target: {fileToPack.ContentToPack.Target})");
+                    IDirectoryInfo _targetFolder = this.fileSystem.DirectoryInfo.FromDirectoryName(fileToPack.Target.Directory.FullName);
+                    if (!_targetFolder.Exists)
+                    {
+                        _targetFolder.Create();
+                    }
+                });
+            }
+
+            // TODO: To be removed? Install dependencies
+            CopyInstallDependencies(packageOutputDir);
+
+            GenerateDeploymentFrameworkManifest(packageOutputDir);
+
+            FinalArchive(packageOutputDir, outputDir);
+
+            Log.Information($"{outputDir.FullName}/{CmfPackage.ZipPackageName} created");
+        }
+
+        /// <summary>
+        /// Restore the the current package's dependencies to the dependencies folder
+        /// </summary>
+        /// <param name="repoUris">The Uris for the package repos</param>
+        /// <exception cref="CliException">thrown when a repo uri is not available or in an incorrect format</exception>
+        public virtual void RestoreDependencies(Uri[] repoUris)
+        {
+            Log.Debug($"Using repos at {string.Join(", ", repoUris.Select(r => r.OriginalString))}");
+            Log.Debug($"Targeting dependencies folder at {this.DependenciesFolder.FullName}");
+            var rootIdentifier = $"{this.CmfPackage.PackageId}@{this.CmfPackage.Version}";
+            Log.Status($"Loading {rootIdentifier} dependency tree...", ctx =>
+            {
+                this.CmfPackage.LoadDependencies(repoUris, ctx, true);
+                ctx.Status($"Restoring {rootIdentifier} dependency tree...");
+                if (this.CmfPackage.Dependencies == null)
+                {
+                    Log.Information($"No dependencies declared for package {rootIdentifier}");
+                    return;
+                }
+
+                // flatten dependency tree. We need to obtain all dependencies
+                var allDependencies = this.CmfPackage.Dependencies.Flatten(
+                    dependency => dependency.IsMissing || dependency.IsIgnorable ?
+                        new DependencyCollection() :
+                        dependency.CmfPackage.Dependencies).ToArray();
+
+                var missingDependencies = allDependencies.Where(d => d.IsMissing).ToArray();
+                if (missingDependencies.Any())
+                {
+                    Log.Warning($"Dependencies missing:{Environment.NewLine}{string.Join(Environment.NewLine, missingDependencies.Select(d => $"{d.Id}@{d.Version}"))}");
+                }
+
+                var foundDependencies = allDependencies.Where(d => !d.IsMissing && d.CmfPackage.Location == PackageLocation.Repository).ToArray();
+                if (!foundDependencies.Any())
+                {
+                    Log.Information("No present remote dependencies to restore. Exiting...");
+                    return;
+                }
+                else
+                {
+                    Log.Verbose($"Found {foundDependencies.Length} actionable dependencies in the {rootIdentifier} dependency tree. Restoring...");
+                }
+
+                if (this.DependenciesFolder.Exists)
+                {
+                    Log.Debug($"Deleting directory {this.DependenciesFolder.FullName} and all its contents");
+                    this.DependenciesFolder.Delete(true);
+                }
+                if (!this.DependenciesFolder.Exists)
+                {
+                    this.DependenciesFolder.Create();
+                    Log.Debug($"Created Dependencies directory at {this.DependenciesFolder.FullName}");
+                }
+                foreach (var dependency in foundDependencies)
+                {
+                    var identifier = $"{dependency.Id}@{dependency.Version}";
+                    Log.Debug($"Processing dependency {identifier}...");
+                    Log.Debug($"Found package {identifier} at {dependency.CmfPackage.Uri.AbsoluteUri}");
+                    if (dependency.CmfPackage.Uri.IsDirectory())
+                    {
+                        using (Stream zipToOpen = this.fileSystem.FileInfo.FromFileName(dependency.CmfPackage.Uri.LocalPath).OpenRead())
+                        {
+                            using (ZipArchive zip = new(zipToOpen, ZipArchiveMode.Read))
+                            {
+                                // these tuples allow us to rewrite entry paths
+                                var entriesToExtract = new List<Tuple<ZipArchiveEntry, string>>();
+                                entriesToExtract.AddRange(zip.Entries.Select(entry => new Tuple<ZipArchiveEntry, string>(entry, entry.FullName)));
+
+                                foreach (var entry in entriesToExtract)
+                                {
+                                    var target = this.fileSystem.Path.Join(this.DependenciesFolder.FullName, identifier, entry.Item2);
+                                    var targetDir = this.fileSystem.Path.GetDirectoryName(target);
+                                    if (target.EndsWith("/"))
+                                    {
+                                        // this a dotnet bug: if a folder contains a ., the library assumes it's a file and adds it as an entry
+                                        // however, afterwards all folder contents are separate entries, so we can just skip these
+                                        continue;
+                                    }
+
+                                    if (!fileSystem.File.Exists(target)) // TODO: support overwriting if requested
+                                    {
+                                        var overwrite = false;
+                                        Log.Debug($"Extracting {entry.Item1.FullName} to {target}");
+                                        if (!string.IsNullOrEmpty(targetDir))
+                                        {
+                                            fileSystem.Directory.CreateDirectory(targetDir);
+                                        }
+
+                                        entry.Item1.ExtractToFile(target, overwrite, fileSystem);
+                                    }
+                                    else
+                                    {
+                                        Log.Debug($"Skipping {target}, file exists");
+                                    }
+                                }
+                            }
+                        }
+                    }
+                }
+            });
+        }
+
+        #endregion Public Methods
+    }
 }