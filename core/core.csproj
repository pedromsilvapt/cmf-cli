<Project Sdk="Microsoft.NET.Sdk">

    <PropertyGroup>
        <TargetFramework>net6.0</TargetFramework>
        <PackageId>CriticalManufacturing.CLI.Core</PackageId>
        <RootNamespace>Cmf.CLI.Core</RootNamespace>
<<<<<<< HEAD
        <Version>4.1.2-0</Version>
=======
        <Version>4.1.2</Version>
>>>>>>> a8cc466f
        <Authors>CriticalManufacturing</Authors>
        <Company>CriticalManufacturing</Company>
        <PackageLicenseExpression>BSD-3-Clause</PackageLicenseExpression>
        <Description>
            These are the core classes from Critical Manufacturing CLI. They serve as a base for building CLI plugins.
        </Description>
        <PackageTags>Critical Manufacturing;Cmf;CM;CLI</PackageTags>
        <IsPackable>true</IsPackable>
        <PackageOutputPath>./nupkg</PackageOutputPath>
    </PropertyGroup>

    <ItemGroup>
      <PackageReference Include="Microsoft.Extensions.DependencyInjection" Version="7.0.0" />
      <PackageReference Include="Newtonsoft.Json" Version="13.0.2" />
      <PackageReference Include="NuGet.Versioning" Version="6.3.3" />
      <PackageReference Include="OpenTelemetry" Version="1.4.0" />
      <PackageReference Include="OpenTelemetry.Exporter.Console" Version="1.4.0" />
      <PackageReference Include="OpenTelemetry.Exporter.OpenTelemetryProtocol" Version="1.4.0" />
      <PackageReference Include="Spectre.Console" Version="0.46.0" />
      <PackageReference Include="System.CommandLine.NamingConventionBinder" Version="2.0.0-beta4.22272.1" />
      <PackageReference Include="System.IO.Abstractions" Version="19.2.1" />
      <PackageReference Include="System.CommandLine" Version="2.0.0-beta4.22272.1" />
      <PackageReference Include="Microsoft.TemplateEngine.Edge" Version="6.0.406" />
      <PackageReference Include="Microsoft.TemplateEngine.IDE" Version="6.0.406" />
      <PackageReference Include="Microsoft.TemplateEngine.Orchestrator.RunnableProjects" Version="6.0.406" />
    </ItemGroup>

    <ItemGroup>
      <EmbeddedResource Update="CoreMessages.resx">
        <Generator>PublicResXFileCodeGenerator</Generator>
        <LastGenOutput>CoreMessages.Designer.cs</LastGenOutput>
      </EmbeddedResource>
    </ItemGroup>

    <ItemGroup>
      <Compile Update="CoreMessages.Designer.cs">
        <DesignTime>True</DesignTime>
        <AutoGen>True</AutoGen>
        <DependentUpon>CoreMessages.resx</DependentUpon>
      </Compile>
    </ItemGroup>

</Project><|MERGE_RESOLUTION|>--- conflicted
+++ resolved
@@ -4,11 +4,7 @@
         <TargetFramework>net6.0</TargetFramework>
         <PackageId>CriticalManufacturing.CLI.Core</PackageId>
         <RootNamespace>Cmf.CLI.Core</RootNamespace>
-<<<<<<< HEAD
-        <Version>4.1.2-0</Version>
-=======
         <Version>4.1.2</Version>
->>>>>>> a8cc466f
         <Authors>CriticalManufacturing</Authors>
         <Company>CriticalManufacturing</Company>
         <PackageLicenseExpression>BSD-3-Clause</PackageLicenseExpression>
