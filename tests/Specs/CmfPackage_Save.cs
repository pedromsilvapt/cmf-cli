﻿using Cmf.Common.Cli.Commands;
using Cmf.Common.Cli.Constants;
using Cmf.Common.Cli.Objects;
using Newtonsoft.Json;
using System;
using System.Collections.Generic;
using System.IO;
using System.IO.Abstractions;
using System.IO.Abstractions.TestingHelpers;
using System.Linq;
using System.Text;
using System.Text.Json;
using System.Threading.Tasks;
using Xunit;

namespace tests.Specs
{
    /// <summary>
    /// The cmf package_ save.
    /// </summary>
    public class CmfPackage_Save
    {
        /// <summary>
        /// Validates that the enums are serialized as string and not as int
        /// </summary>
        [Fact]
        public void KeepEnumStrings()
        {
            KeyValuePair<string, string> package = new("Cmf.Custom.Data", "1.1.0");

            var fileSystem = new MockFileSystem(new Dictionary<string, MockFileData>
            {
                { "/repo/cmfpackage.json", new MockFileData(
                @$"{{
                      ""packageId"": ""{ package.Key }"",
                      ""version"": ""{ package.Value }"",
                      ""description"": ""Data Package"",
                      ""packageType"": ""Data"",
                      ""isInstallable"": true,
                      ""isUniqueInstall"": true,
                      ""steps"": [
                        {{ ""order"": ""1"", ""type"": ""CreateIntegrationEntries"", ""messageType"": ""ImportObject"" }}
                      ],
                      ""contentToPack"": [
                        {{
                            ""source"": ""*"",
                            ""target"": """",
                            ""contentType"": ""Generic"",
                            ""action"": ""Pack""
                        }}
                        ]
                }}")}
            });

            IFileInfo cmfpackageFile = fileSystem.FileInfo.FromFileName($"repo/{CliConstants.CmfPackageFileName}");
            CmfPackage cmfPackageObj = CmfPackage.Load(cmfpackageFile, fileSystem: fileSystem);

            cmfPackageObj.SaveCmfPackage();

            dynamic cmfpackageFileContent = JsonConvert.DeserializeObject(fileSystem.File.ReadAllText(cmfpackageFile.FullName));
            Assert.Equal("Data", cmfpackageFileContent.packageType.ToString());
            Assert.Equal("CreateIntegrationEntries", cmfpackageFileContent.steps[0].type.ToString());
            Assert.Equal("ImportObject", cmfpackageFileContent.steps[0].messageType.ToString());
            Assert.Equal("Generic", cmfpackageFileContent.contentToPack[0].contentType.ToString());
            Assert.Equal("Pack", cmfpackageFileContent.contentToPack[0].action.ToString());
        }

        /// <summary>
        /// Validates that the handler version is not serialized
        /// </summary>
        [Fact]
        public void IgnoreHandlerVersion()
        {
            KeyValuePair<string, string> package = new("Cmf.Custom.Data", "1.1.0");

            var fileSystem = new MockFileSystem(new Dictionary<string, MockFileData>
            {
                { "/repo/cmfpackage.json", new MockFileData(
                @$"{{
                      ""packageId"": ""{ package.Key }"",
                      ""version"": ""{ package.Value }"",
                      ""description"": ""Data Package"",
                      ""packageType"": ""Data"",
                      ""isInstallable"": true,
                      ""isUniqueInstall"": true,
                      ""contentToPack"": [
                        {{
                            ""source"": ""*"",
                            ""target"": """"
                        }}
                        ]
                }}")}
            });

            IFileInfo cmfpackageFile = fileSystem.FileInfo.FromFileName($"repo/{CliConstants.CmfPackageFileName}");
            CmfPackage cmfPackageObj = CmfPackage.Load(cmfpackageFile, fileSystem: fileSystem);

            cmfPackageObj.SaveCmfPackage();

<<<<<<< HEAD
            dynamic cmfpackageFileContent = JsonConvert.DeserializeObject(fileSystem.File.ReadAllText(cmfpackageFile.FullName));
            Assert.Null(cmfpackageFileContent.handlerVersion);
=======
            var cmfpackageFileContent = fileSystem.File.ReadAllText(cmfpackageFile.FullName);
            Assert.IsFalse(cmfpackageFileContent.Contains("handlerVersion"), "Package.json should not have handler version");
        }

        /// <summary>
        /// Validates that the handler version is kept during serialization if value is one
        /// </summary>
        [TestMethod]
        public void KeepHandlerVersionIfHasValueOne()
        {
            KeyValuePair<string, string> package = new("Cmf.Custom.Data", "1.1.0");

            var fileSystem = new MockFileSystem(new Dictionary<string, MockFileData>
            {
                { "/repo/cmfpackage.json", new MockFileData(
                @$"{{
                      ""packageId"": ""{ package.Key }"",
                      ""version"": ""{ package.Value }"",
                      ""description"": ""Data Package"",
                      ""packageType"": ""Data"",
                      ""isInstallable"": true,
                      ""isUniqueInstall"": true,
                      ""contentToPack"": [
                        {{
                            ""source"": ""*"",
                            ""target"": """"
                        }}
                        ],
                      ""handlerVersion"": 1
                }}")}
            });

            IFileInfo cmfpackageFile = fileSystem.FileInfo.FromFileName($"repo/{CliConstants.CmfPackageFileName}");
            CmfPackage cmfPackageObj = CmfPackage.Load(cmfpackageFile, fileSystem: fileSystem);

            Assert.IsNotNull(cmfPackageObj.HandlerVersion);

            cmfPackageObj.SaveCmfPackage();

            var cmfpackageFileContent = fileSystem.File.ReadAllText(cmfpackageFile.FullName);
            Assert.IsTrue(cmfpackageFileContent.Contains("handlerVersion"), "Package.json should have handler version");
        }

        /// <summary>
        /// Validates that the handler version is kept during serialization if value is two
        /// </summary>
        [TestMethod]
        public void KeepHandlerVersionIfHasValueTwo()
        {
            KeyValuePair<string, string> package = new("Cmf.Custom.Data", "1.1.0");

            var fileSystem = new MockFileSystem(new Dictionary<string, MockFileData>
            {
                { "/repo/cmfpackage.json", new MockFileData(
                @$"{{
                      ""packageId"": ""{ package.Key }"",
                      ""version"": ""{ package.Value }"",
                      ""description"": ""Data Package"",
                      ""packageType"": ""Data"",
                      ""isInstallable"": true,
                      ""isUniqueInstall"": true,
                      ""contentToPack"": [
                        {{
                            ""source"": ""*"",
                            ""target"": """"
                        }}
                        ],
                      ""handlerVersion"": 2
                }}")}
            });

            IFileInfo cmfpackageFile = fileSystem.FileInfo.FromFileName($"repo/{CliConstants.CmfPackageFileName}");
            CmfPackage cmfPackageObj = CmfPackage.Load(cmfpackageFile, fileSystem: fileSystem);

            Assert.IsNotNull(cmfPackageObj.HandlerVersion);

            cmfPackageObj.SaveCmfPackage();

            var cmfpackageFileContent = fileSystem.File.ReadAllText(cmfpackageFile.FullName);
            Assert.IsTrue(cmfpackageFileContent.Contains("handlerVersion"), "Package.json should have handler version");
>>>>>>> a719c00a
        }
    }
}<|MERGE_RESOLUTION|>--- conflicted
+++ resolved
@@ -97,18 +97,14 @@
 
             cmfPackageObj.SaveCmfPackage();
 
-<<<<<<< HEAD
-            dynamic cmfpackageFileContent = JsonConvert.DeserializeObject(fileSystem.File.ReadAllText(cmfpackageFile.FullName));
-            Assert.Null(cmfpackageFileContent.handlerVersion);
-=======
             var cmfpackageFileContent = fileSystem.File.ReadAllText(cmfpackageFile.FullName);
-            Assert.IsFalse(cmfpackageFileContent.Contains("handlerVersion"), "Package.json should not have handler version");
+            Assert.False(cmfpackageFileContent.Contains("handlerVersion"), "Package.json should not have handler version");
         }
 
         /// <summary>
         /// Validates that the handler version is kept during serialization if value is one
         /// </summary>
-        [TestMethod]
+        [Fact]
         public void KeepHandlerVersionIfHasValueOne()
         {
             KeyValuePair<string, string> package = new("Cmf.Custom.Data", "1.1.0");
@@ -136,18 +132,16 @@
             IFileInfo cmfpackageFile = fileSystem.FileInfo.FromFileName($"repo/{CliConstants.CmfPackageFileName}");
             CmfPackage cmfPackageObj = CmfPackage.Load(cmfpackageFile, fileSystem: fileSystem);
 
-            Assert.IsNotNull(cmfPackageObj.HandlerVersion);
-
             cmfPackageObj.SaveCmfPackage();
 
             var cmfpackageFileContent = fileSystem.File.ReadAllText(cmfpackageFile.FullName);
-            Assert.IsTrue(cmfpackageFileContent.Contains("handlerVersion"), "Package.json should have handler version");
+            Assert.True(cmfpackageFileContent.Contains("handlerVersion"), "Package.json should have handler version");
         }
 
         /// <summary>
         /// Validates that the handler version is kept during serialization if value is two
         /// </summary>
-        [TestMethod]
+        [Fact]
         public void KeepHandlerVersionIfHasValueTwo()
         {
             KeyValuePair<string, string> package = new("Cmf.Custom.Data", "1.1.0");
@@ -175,13 +169,10 @@
             IFileInfo cmfpackageFile = fileSystem.FileInfo.FromFileName($"repo/{CliConstants.CmfPackageFileName}");
             CmfPackage cmfPackageObj = CmfPackage.Load(cmfpackageFile, fileSystem: fileSystem);
 
-            Assert.IsNotNull(cmfPackageObj.HandlerVersion);
-
             cmfPackageObj.SaveCmfPackage();
 
             var cmfpackageFileContent = fileSystem.File.ReadAllText(cmfpackageFile.FullName);
-            Assert.IsTrue(cmfpackageFileContent.Contains("handlerVersion"), "Package.json should have handler version");
->>>>>>> a719c00a
+            Assert.True(cmfpackageFileContent.Contains("handlerVersion"), "Package.json should have handler version");
         }
     }
 }