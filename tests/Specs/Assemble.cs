--- conflicted
+++ resolved
@@ -1,10 +1,7 @@
-﻿using System;
+using System;
 using System.Collections.Generic;
-<<<<<<< HEAD
 using System.CommandLine;
 using System.IO;
-=======
->>>>>>> ae90d958
 using System.IO.Abstractions;
 using System.IO.Abstractions.TestingHelpers;
 using System.Linq;
@@ -34,7 +31,7 @@
             {
                 {
                     "/test/cmfpackage.json", new MockFileData(
-                        @$"{{
+                @$"{{
                   ""packageId"": ""{packageRoot.Key}"",
                   ""version"": ""{packageRoot.Value}"",
                   ""description"": ""This package deploys Critical Manufacturing Customization"",
@@ -92,7 +89,7 @@
             Assert.True(dependenciesJsonFile?.Exists ?? false, "Dependencies file does not exist");
             Assert.Equal("{}", dependenciesJsonFile.OpenText().ReadToEnd());
         }
-        
+
         [Fact]
         public void Assemble_FromCIRepoTwice_OriginalFileIsDeleted()
         {
@@ -184,7 +181,7 @@
             {
                 {
                     "/test/cmfpackage.json", new MockFileData(
-                        @$"{{
+                @$"{{
                   ""packageId"": ""{packageRoot.Key}"",
                   ""version"": ""{packageRoot.Value}"",
                   ""description"": ""This package deploys Critical Manufacturing Customization"",
@@ -230,7 +227,7 @@
         
         [Fact]
         public void Assemble_MainPackageIsNotRoot()
-        {
+            {
             string cirepo = @"/cirepo";
             KeyValuePair<string, string> packageRoot = new("Cmf.Custom.Package", "1.1.0");
             KeyValuePair<string, string> packageDep = new("CriticalManufacturing.DeploymentMetadata", "8.3.0");
@@ -278,7 +275,7 @@
                 {
                     @$"{cirepo}/{packageDep2.Key}.{packageDep2.Value}.zip",
                     new DFPackageBuilder().CreateManifest(packageDep2.Key, packageDep2.Value).ToMockFileData()
-                }
+            }
             });
 
             var assembleCommand = new AssembleCommand(fileSystem);
@@ -291,7 +288,7 @@
                 
         [Fact]
         public void Assemble_MainPackageDoesNotExist()
-        {
+            {
             string cirepo = @"/cirepo";
             KeyValuePair<string, string> packageRoot = new("Cmf.Custom.Package", "1.1.0");
             KeyValuePair<string, string> packageDep = new("CriticalManufacturing.DeploymentMetadata", "8.3.0");
@@ -334,11 +331,11 @@
                 {
                     @$"{cirepo}/{packageDep2.Key}.{packageDep2.Value}.zip",
                     new DFPackageBuilder().CreateManifest(packageDep2.Key, packageDep2.Value).ToMockFileData()
-                }
-            });
-
-            var assembleCommand = new AssembleCommand(fileSystem);
-            
+            }
+            });
+
+            var assembleCommand = new AssembleCommand(fileSystem);
+
             var act = () => assembleCommand.Execute(fileSystem.DirectoryInfo.New("test"),
                 fileSystem.DirectoryInfo.New(assembleOutputDir.Key),
                 new UriBuilder() { Scheme = Uri.UriSchemeFile, Host = "", Path = cirepo }.Uri, null, false);
@@ -361,7 +358,7 @@
             {
                 {
                     "/test/cmfpackage.json", new MockFileData(
-                        @$"{{
+                @$"{{
                   ""packageId"": ""{packageRoot.Key}"",
                   ""version"": ""{packageRoot.Value}"",
                   ""description"": ""This package deploys Critical Manufacturing Customization"",
@@ -442,7 +439,7 @@
             {
                 {
                     "/test/cmfpackage.json", new MockFileData(
-                        @$"{{
+                @$"{{
                   ""packageId"": ""{packageRoot.Key}"",
                   ""version"": ""{packageRoot.Value}"",
                   ""description"": ""This package deploys Critical Manufacturing Customization"",
@@ -593,14 +590,14 @@
         {
             string cirepo = @"/cirepo";
             KeyValuePair<string, string> packageRoot = new("Cmf.Custom.Package", "1.1.0");
-            KeyValuePair<string, string> packageDep1 = new("CriticalManufacturing.DeploymentMetadata", "8.3.0");
-            KeyValuePair<string, MockDirectoryData> assembleOutputDir = new("/test/assemble/", new());
-
-            var fileSystem = new MockFileSystem(new Dictionary<string, MockFileData>
-            {
-                {
-                    "/test/cmfpackage.json", new MockFileData(
-                        @$"{{
+            KeyValuePair<string, string> packageDep1 = new("CriticalManufacturing.DeploymentMetadata", "8.3.0");            
+            KeyValuePair<string, MockDirectoryData> assembleOutputDir = new("/test/assemble/", new());
+
+            var fileSystem = new MockFileSystem(new Dictionary<string, MockFileData>
+            {
+                {
+                    "/test/cmfpackage.json", new MockFileData(
+                @$"{{
                   ""packageId"": ""{packageRoot.Key}"",
                   ""version"": ""{packageRoot.Value}"",
                   ""description"": ""This package deploys Critical Manufacturing Customization"",
@@ -661,7 +658,7 @@
             {
                 {
                     "/test/cmfpackage.json", new MockFileData(
-                        @$"{{
+                @$"{{
                   ""packageId"": ""{packageRoot.Key}"",
                   ""version"": ""{packageRoot.Value}"",
                   ""description"": ""This package deploys Critical Manufacturing Customization"",
@@ -753,22 +750,22 @@
                   ]
                 }}")
                 },
-                {
+            {
                     @$"{cirepo1}/{packageRoot.Key}.{packageRoot.Value}.zip",
                     new DFPackageBuilder().CreateManifest(packageRoot.Key, packageRoot.Value).ToMockFileData()
                 },
             });
 
-            var assembleCommand = new AssembleCommand(fileSystem);
+                var assembleCommand = new AssembleCommand(fileSystem);
 
             var act = () => assembleCommand.Execute(fileSystem.DirectoryInfo.New("test"),
                 fileSystem.DirectoryInfo.New(assembleOutputDir.Key), null, null, false);
             act.Should().Throw<Exception>().WithMessage($"Missing mandatory option cirepo");
-        }
+            }
 
         [Fact]
         public void Assemble_ConfigureCommand()
-        {
+            {
             Command cmd = new Command("assemble", "Assemble a package");
             new AssembleCommand().Configure(cmd);
             var parseResult = cmd.Parse("dir --outputDir output");
@@ -781,9 +778,9 @@
             
             cmd.Arguments.Should().HaveCount(1);
             cmd.Arguments.Should().Contain(a => a.Name == "workingDir");
+
+            cmd.Handler.Should().NotBeNull();
             
-            cmd.Handler.Should().NotBeNull();
-
             parseResult.Should().NotBeNull();
             parseResult.GetValueForArgument(cmd.Arguments.ElementAt(0)).ToString().Should().Be("dir");
             parseResult.GetValueForOption(cmd.Options.First(o=> o.Aliases.Contains("--outputDir"))).ToString().Should().Be("output");
