# This workflow will run tests using node and then publish a package to GitHub Packages when a release is created
# For more information see: https://help.github.com/actions/language-and-framework-guides/publishing-nodejs-packages

name: cmf-cli

on:
  # workflow_dispatch:
  #   inputs:
  #     tag:
  #       description: 'Main tag to publish'
  release:
    types: [published]
jobs:

  build-and-publish:
    runs-on: ubuntu-latest
    steps:
      - uses: actions/checkout@v2
      - uses: actions/setup-node@v1
        with:
          node-version: 12
          registry-url: https://registry.npmjs.org/
      - uses: actions/setup-dotnet@v1.7.2
        with:
          dotnet-version: '5.0.x'
      - name: install zip
        uses: montudor/action-zip@v0.1.0
      - run: npm install
      - run: npm run build:prod
      - name: create artifact win-x64
        run: zip -X -r ../cmf-cli.win-x64.zip .
        working-directory: dist/win-x64
      - name: Create artifact linux-x64
        run: zip -X -r ../cmf-cli.linux-x64.zip .
        working-directory: dist/linux-x64
      - name: Create artifact osx-x64
        run: zip -X -r ../cmf-cli.osx-x64.zip .
        working-directory: dist/osx-x64
      - name: Publish win-x64 to release
        uses: JasonEtco/upload-to-release@master
        with:
          args: dist/cmf-cli.win-x64.zip application/zip
        env:
          GITHUB_TOKEN: ${{ secrets.GITHUB_TOKEN }}
      - name: Publish linux-x64 to release
        uses: JasonEtco/upload-to-release@master
        with:
          args: dist/cmf-cli.linux-x64.zip application/zip
        env:
          GITHUB_TOKEN: ${{ secrets.GITHUB_TOKEN }}
      - name: Publish osx-x64 to release
        uses: JasonEtco/upload-to-release@master
        with:
          args: dist/cmf-cli.osx-x64.zip application/zip
        env:
          GITHUB_TOKEN: ${{ secrets.GITHUB_TOKEN }}
<<<<<<< HEAD
      - run: npm run publish
        if: "github.event.release.prerelease"
        env:
          NODE_AUTH_TOKEN: ${{ secrets.NPM_TOKEN }}
      - run: npm run publish:live
        if: "!github.event.release.prerelease"
        env:
          NODE_AUTH_TOKEN: ${{ secrets.NPM_TOKEN }}
=======
      # - run: npm run publish
      #   if: "github.event.release.prerelease"
      #   env:
      #     NODE_AUTH_TOKEN: ${{ secrets.NPM_TOKEN }}
      # - run: npm run publish:live
      #   if: "!github.event.release.prerelease"
      #   env:
      #     NODE_AUTH_TOKEN: ${{ secrets.NPM_TOKEN }}
>>>>>>> d6e44dbf
<|MERGE_RESOLUTION|>--- conflicted
+++ resolved
@@ -1,75 +1,64 @@
-# This workflow will run tests using node and then publish a package to GitHub Packages when a release is created
-# For more information see: https://help.github.com/actions/language-and-framework-guides/publishing-nodejs-packages
-
-name: cmf-cli
-
-on:
-  # workflow_dispatch:
-  #   inputs:
-  #     tag:
-  #       description: 'Main tag to publish'
-  release:
-    types: [published]
-jobs:
-
-  build-and-publish:
-    runs-on: ubuntu-latest
-    steps:
-      - uses: actions/checkout@v2
-      - uses: actions/setup-node@v1
-        with:
-          node-version: 12
-          registry-url: https://registry.npmjs.org/
-      - uses: actions/setup-dotnet@v1.7.2
-        with:
-          dotnet-version: '5.0.x'
-      - name: install zip
-        uses: montudor/action-zip@v0.1.0
-      - run: npm install
-      - run: npm run build:prod
-      - name: create artifact win-x64
-        run: zip -X -r ../cmf-cli.win-x64.zip .
-        working-directory: dist/win-x64
-      - name: Create artifact linux-x64
-        run: zip -X -r ../cmf-cli.linux-x64.zip .
-        working-directory: dist/linux-x64
-      - name: Create artifact osx-x64
-        run: zip -X -r ../cmf-cli.osx-x64.zip .
-        working-directory: dist/osx-x64
-      - name: Publish win-x64 to release
-        uses: JasonEtco/upload-to-release@master
-        with:
-          args: dist/cmf-cli.win-x64.zip application/zip
-        env:
-          GITHUB_TOKEN: ${{ secrets.GITHUB_TOKEN }}
-      - name: Publish linux-x64 to release
-        uses: JasonEtco/upload-to-release@master
-        with:
-          args: dist/cmf-cli.linux-x64.zip application/zip
-        env:
-          GITHUB_TOKEN: ${{ secrets.GITHUB_TOKEN }}
-      - name: Publish osx-x64 to release
-        uses: JasonEtco/upload-to-release@master
-        with:
-          args: dist/cmf-cli.osx-x64.zip application/zip
-        env:
-          GITHUB_TOKEN: ${{ secrets.GITHUB_TOKEN }}
-<<<<<<< HEAD
-      - run: npm run publish
-        if: "github.event.release.prerelease"
-        env:
-          NODE_AUTH_TOKEN: ${{ secrets.NPM_TOKEN }}
-      - run: npm run publish:live
-        if: "!github.event.release.prerelease"
-        env:
-          NODE_AUTH_TOKEN: ${{ secrets.NPM_TOKEN }}
-=======
-      # - run: npm run publish
-      #   if: "github.event.release.prerelease"
-      #   env:
-      #     NODE_AUTH_TOKEN: ${{ secrets.NPM_TOKEN }}
-      # - run: npm run publish:live
-      #   if: "!github.event.release.prerelease"
-      #   env:
-      #     NODE_AUTH_TOKEN: ${{ secrets.NPM_TOKEN }}
->>>>>>> d6e44dbf
+# This workflow will run tests using node and then publish a package to GitHub Packages when a release is created
+# For more information see: https://help.github.com/actions/language-and-framework-guides/publishing-nodejs-packages
+
+name: cmf-cli
+
+on:
+  # workflow_dispatch:
+  #   inputs:
+  #     tag:
+  #       description: 'Main tag to publish'
+  release:
+    types: [published]
+jobs:
+
+  build-and-publish:
+    runs-on: ubuntu-latest
+    steps:
+      - uses: actions/checkout@v2
+      - uses: actions/setup-node@v1
+        with:
+          node-version: 12
+          registry-url: https://registry.npmjs.org/
+      - uses: actions/setup-dotnet@v1.7.2
+        with:
+          dotnet-version: '5.0.x'
+      - name: install zip
+        uses: montudor/action-zip@v0.1.0
+      - run: npm install
+      - run: npm run build:prod
+      - name: create artifact win-x64
+        run: zip -X -r ../cmf-cli.win-x64.zip .
+        working-directory: dist/win-x64
+      - name: Create artifact linux-x64
+        run: zip -X -r ../cmf-cli.linux-x64.zip .
+        working-directory: dist/linux-x64
+      - name: Create artifact osx-x64
+        run: zip -X -r ../cmf-cli.osx-x64.zip .
+        working-directory: dist/osx-x64
+      - name: Publish win-x64 to release
+        uses: JasonEtco/upload-to-release@master
+        with:
+          args: dist/cmf-cli.win-x64.zip application/zip
+        env:
+          GITHUB_TOKEN: ${{ secrets.GITHUB_TOKEN }}
+      - name: Publish linux-x64 to release
+        uses: JasonEtco/upload-to-release@master
+        with:
+          args: dist/cmf-cli.linux-x64.zip application/zip
+        env:
+          GITHUB_TOKEN: ${{ secrets.GITHUB_TOKEN }}
+      - name: Publish osx-x64 to release
+        uses: JasonEtco/upload-to-release@master
+        with:
+          args: dist/cmf-cli.osx-x64.zip application/zip
+        env:
+          GITHUB_TOKEN: ${{ secrets.GITHUB_TOKEN }}
+      - run: npm run publish
+        if: "github.event.release.prerelease"
+        env:
+          NODE_AUTH_TOKEN: ${{ secrets.NPM_TOKEN }}
+      - run: npm run publish:live
+        if: "!github.event.release.prerelease"
+        env:
+          NODE_AUTH_TOKEN: ${{ secrets.NPM_TOKEN }}