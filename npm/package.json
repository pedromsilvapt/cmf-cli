--- conflicted
+++ resolved
@@ -1,47 +1,43 @@
-{
-  "name": "@criticalmanufacturing/cli",
-<<<<<<< HEAD
-  "version": "4.1.2-0",
-=======
-  "version": "4.1.2",
->>>>>>> a8cc466f
-  "description": "Critical Manufacturing command line client",
-  "bin": {
-    "cmf": "./run.js"
-  },
-  "scripts": {
-    "postinstall": "node postinstall.js install",
-    "preuninstall": "node postinstall.js uninstall"
-  },
-  "author": "Critical Manufacturing, SA",
-  "license": "BSD-3-Clause",
-  "goBinary": {
-    "name": "cmf",
-    "path": "./bin",
-    "url": "https://github.com/criticalmanufacturing/cli/releases/download/{{version}}/cmf-cli.{{platform}}-{{arch}}.zip"
-  },
-  "homepage": "https://github.com/criticalmanufacturing/cli#readme",
-  "repository": {
-    "type": "git",
-    "url": "https://github.com/criticalmanufacturing/cli.git"
-  },
-  "files": [
-    "dist",
-    "postinstall.js",
-    "run.js",
-    "utils.js"
-  ],
-  "dependencies": {
-    "adm-zip": "^0.5.9",
-    "axios": "^1.1.3",
-    "debug": "^4.3.4",
-    "env-paths": "^2.2.1",
-    "global-dirs": "3.0.0",
-    "is-installed-globally": "^0.4.0",
-    "is-path-inside": "^3.0.3",
-    "mkdirp": "^1.0.4",
-    "node_modules-path": "^2.0.7",
-    "rimraf": "^3.0.2",
-    "tmp": "0.2.1"
-  }
-}
+{
+  "name": "@criticalmanufacturing/cli",
+  "version": "4.1.2",
+  "description": "Critical Manufacturing command line client",
+  "bin": {
+    "cmf": "./run.js"
+  },
+  "scripts": {
+    "postinstall": "node postinstall.js install",
+    "preuninstall": "node postinstall.js uninstall"
+  },
+  "author": "Critical Manufacturing, SA",
+  "license": "BSD-3-Clause",
+  "goBinary": {
+    "name": "cmf",
+    "path": "./bin",
+    "url": "https://github.com/criticalmanufacturing/cli/releases/download/{{version}}/cmf-cli.{{platform}}-{{arch}}.zip"
+  },
+  "homepage": "https://github.com/criticalmanufacturing/cli#readme",
+  "repository": {
+    "type": "git",
+    "url": "https://github.com/criticalmanufacturing/cli.git"
+  },
+  "files": [
+    "dist",
+    "postinstall.js",
+    "run.js",
+    "utils.js"
+  ],
+  "dependencies": {
+    "adm-zip": "^0.5.9",
+    "axios": "^1.1.3",
+    "debug": "^4.3.4",
+    "env-paths": "^2.2.1",
+    "global-dirs": "3.0.0",
+    "is-installed-globally": "^0.4.0",
+    "is-path-inside": "^3.0.3",
+    "mkdirp": "^1.0.4",
+    "node_modules-path": "^2.0.7",
+    "rimraf": "^3.0.2",
+    "tmp": "0.2.1"
+  }
+}