--- conflicted
+++ resolved
@@ -1,3496 +1,3431 @@
-<?xml version="1.0"?>
-<doc>
-    <assembly>
-        <name>cmf</name>
-    </assembly>
-    <members>
-        <member name="T:Cmf.Common.Cli.Attributes.CmfCommandAttribute">
-             <summary>
-            
-             </summary>
-             <seealso cref="T:System.Attribute" />
-        </member>
-        <member name="P:Cmf.Common.Cli.Attributes.CmfCommandAttribute.Name">
-            <summary>
-            Gets or sets the name.
-            </summary>
-            <value>
-            The name.
-            </value>
-        </member>
-        <member name="P:Cmf.Common.Cli.Attributes.CmfCommandAttribute.Parent">
-            <summary>
-            Gets or sets the parent.
-            </summary>
-            <value>
-            The parent.
-            </value>
-        </member>
-        <member name="M:Cmf.Common.Cli.Attributes.CmfCommandAttribute.#ctor(System.String)">
-            <summary>
-            Initializes a new instance of the <see cref="T:Cmf.Common.Cli.Attributes.CmfCommandAttribute" /> class.
-            </summary>
-            <param name="name">The name.</param>
-        </member>
-        <member name="T:Cmf.Common.Cli.Builders.CmdCommand">
-             <summary>
-            
-             </summary>
-             <seealso cref="T:Cmf.Common.Cli.Builders.ProcessCommand" />
-             <seealso cref="T:Cmf.Common.Cli.Builders.IBuildCommand" />
-        </member>
-        <member name="P:Cmf.Common.Cli.Builders.CmdCommand.Command">
-            <summary>
-            Gets or sets the command.
-            </summary>
-            <value>
-            The command.
-            </value>
-        </member>
-        <member name="P:Cmf.Common.Cli.Builders.CmdCommand.DisplayName">
-            <summary>
-            Gets or sets the display name.
-            </summary>
-            <value>
-            The display name.
-            </value>
-        </member>
-        <member name="P:Cmf.Common.Cli.Builders.CmdCommand.Args">
-            <summary>
-            Gets or sets the arguments.
-            </summary>
-            <value>
-            The arguments.
-            </value>
-        </member>
-        <member name="M:Cmf.Common.Cli.Builders.CmdCommand.GetSteps">
-            <summary>
-            Gets the steps.
-            </summary>
-            <returns></returns>
-        </member>
-        <member name="T:Cmf.Common.Cli.Builders.DotnetCommand">
-             <summary>
-            
-             </summary>
-             <seealso cref="T:Cmf.Common.Cli.Builders.ProcessCommand" />
-             <seealso cref="T:Cmf.Common.Cli.Builders.IBuildCommand" />
-        </member>
-        <member name="P:Cmf.Common.Cli.Builders.DotnetCommand.Command">
-            <summary>
-            Gets or sets the command.
-            </summary>
-            <value>
-            The command.
-            </value>
-        </member>
-        <member name="P:Cmf.Common.Cli.Builders.DotnetCommand.DisplayName">
-            <summary>
-            Gets or sets the display name.
-            </summary>
-            <value>
-            The display name.
-            </value>
-        </member>
-        <member name="P:Cmf.Common.Cli.Builders.DotnetCommand.Args">
-            <summary>
-            Gets or sets the arguments.
-            </summary>
-            <value>
-            The arguments.
-            </value>
-        </member>
-        <member name="P:Cmf.Common.Cli.Builders.DotnetCommand.NuGetConfig">
-            <summary>
-            Gets or sets the nu get configuration.
-            </summary>
-            <value>
-            The nu get configuration.
-            </value>
-        </member>
-        <member name="P:Cmf.Common.Cli.Builders.DotnetCommand.Solution">
-            <summary>
-            Gets or sets the solution.
-            </summary>
-            <value>
-            The solution.
-            </value>
-        </member>
-        <member name="P:Cmf.Common.Cli.Builders.DotnetCommand.OutputDirectory">
-            <summary>
-            Gets or sets the output directory.
-            </summary>
-            <value>
-            The output directory.
-            </value>
-        </member>
-        <member name="P:Cmf.Common.Cli.Builders.DotnetCommand.Configuration">
-            <summary>
-            Gets or sets the configuration.
-            </summary>
-            <value>
-            The configuration.
-            </value>
-        </member>
-        <member name="M:Cmf.Common.Cli.Builders.DotnetCommand.GetSteps">
-            <summary>
-            Gets the steps.
-            </summary>
-            <returns></returns>
-        </member>
-        <member name="T:Cmf.Common.Cli.Builders.ExecuteCommand`1">
-             <summary>
-            
-             </summary>
-             <typeparam name="T"></typeparam>
-             <seealso cref="T:Cmf.Common.Cli.Builders.IBuildCommand" />
-        </member>
-        <member name="P:Cmf.Common.Cli.Builders.ExecuteCommand`1.Command">
-            <summary>
-            Gets or sets the command.
-            </summary>
-            <value>
-            The command.
-            </value>
-        </member>
-        <member name="P:Cmf.Common.Cli.Builders.ExecuteCommand`1.DisplayName">
-            <summary>
-            Gets or sets the display name.
-            </summary>
-            <value>
-            The display name.
-            </value>
-        </member>
-        <member name="P:Cmf.Common.Cli.Builders.ExecuteCommand`1.Execute">
-            <summary>
-            Gets or sets the execute.
-            </summary>
-            <value>
-            The execute.
-            </value>
-        </member>
-        <member name="M:Cmf.Common.Cli.Builders.ExecuteCommand`1.Exec">
-            <summary>
-            Executes this instance.
-            </summary>
-            <returns></returns>
-        </member>
-        <member name="T:Cmf.Common.Cli.Builders.GitCommand">
-            <summary>
-            Execute a git command
-            </summary>
-        </member>
-        <member name="P:Cmf.Common.Cli.Builders.GitCommand.Command">
-            <summary>
-            Gets or sets the command.
-            </summary>
-            <value>
-            The command.
-            </value>
-        </member>
-        <member name="P:Cmf.Common.Cli.Builders.GitCommand.Args">
-            <summary>
-            Gets or sets the arguments.
-            </summary>
-            <value>
-            The arguments.
-            </value>
-        </member>
-        <member name="M:Cmf.Common.Cli.Builders.GitCommand.GetSteps">
-            <inheritdoc />
-        </member>
-        <member name="T:Cmf.Common.Cli.Builders.GulpCommand">
-             <summary>
-            
-             </summary>
-             <seealso cref="T:Cmf.Common.Cli.Builders.ProcessCommand" />
-             <seealso cref="T:Cmf.Common.Cli.Builders.IBuildCommand" />
-        </member>
-        <member name="P:Cmf.Common.Cli.Builders.GulpCommand.GulpFile">
-            <summary>
-            Gets or sets the gulp file.
-            </summary>
-            <value>
-            The gulp file.
-            </value>
-        </member>
-        <member name="P:Cmf.Common.Cli.Builders.GulpCommand.Task">
-            <summary>
-            Gets or sets the task.
-            </summary>
-            <value>
-            The task.
-            </value>
-        </member>
-        <member name="P:Cmf.Common.Cli.Builders.GulpCommand.GulpJS">
-            <summary>
-            Gets or sets the gulp js.
-            </summary>
-            <value>
-            The gulp js.
-            </value>
-        </member>
-        <member name="P:Cmf.Common.Cli.Builders.GulpCommand.Args">
-            <summary>
-            Gets or sets the arguments.
-            </summary>
-            <value>
-            The arguments.
-            </value>
-        </member>
-        <member name="P:Cmf.Common.Cli.Builders.GulpCommand.DisplayName">
-            <summary>
-            Gets or sets the display name.
-            </summary>
-            <value>
-            The display name.
-            </value>
-        </member>
-        <member name="M:Cmf.Common.Cli.Builders.GulpCommand.GetSteps">
-            <summary>
-            Gets the steps.
-            </summary>
-            <returns></returns>
-        </member>
-        <member name="T:Cmf.Common.Cli.Builders.IBuildCommand">
-             <summary>
-            
-             </summary>
-        </member>
-        <member name="P:Cmf.Common.Cli.Builders.IBuildCommand.DisplayName">
-            <summary>
-            Gets or sets the display name.
-            </summary>
-            <value>
-            The display name.
-            </value>
-        </member>
-        <member name="M:Cmf.Common.Cli.Builders.IBuildCommand.Exec">
-            <summary>
-            Executes this instance.
-            </summary>
-            <returns></returns>
-        </member>
-        <member name="T:Cmf.Common.Cli.Builders.JSONValidatorCommand">
-            <summary>
-            Validator for json files
-            </summary>
-            <seealso cref="T:Cmf.Common.Cli.Builders.ProcessCommand" />
-            <seealso cref="T:Cmf.Common.Cli.Builders.IBuildCommand" />
-        </member>
-        <member name="P:Cmf.Common.Cli.Builders.JSONValidatorCommand.FilesToValidate">
-            <summary>
-            Gets or sets the command.
-            </summary>
-            <value>
-            The command.
-            </value>
-        </member>
-        <member name="P:Cmf.Common.Cli.Builders.JSONValidatorCommand.DisplayName">
-            <summary>
-            Gets or sets the display name.
-            </summary>
-            <value>
-            The display name.
-            </value>
-        </member>
-        <member name="M:Cmf.Common.Cli.Builders.JSONValidatorCommand.Exec">
-            <summary>
-            Search all the json files and validate them
-            </summary>
-            <returns></returns>
-        </member>
-        <member name="T:Cmf.Common.Cli.Builders.NPMCommand">
-             <summary>
-            
-             </summary>
-             <seealso cref="T:Cmf.Common.Cli.Builders.ProcessCommand" />
-             <seealso cref="T:Cmf.Common.Cli.Builders.IBuildCommand" />
-        </member>
-        <member name="P:Cmf.Common.Cli.Builders.NPMCommand.Command">
-            <summary>
-            Gets or sets the command.
-            </summary>
-            <value>
-            The command.
-            </value>
-        </member>
-        <member name="P:Cmf.Common.Cli.Builders.NPMCommand.DisplayName">
-            <summary>
-            Gets or sets the display name.
-            </summary>
-            <value>
-            The display name.
-            </value>
-        </member>
-        <member name="P:Cmf.Common.Cli.Builders.NPMCommand.Args">
-            <summary>
-            Gets or sets the arguments.
-            </summary>
-            <value>
-            The arguments.
-            </value>
-        </member>
-        <member name="M:Cmf.Common.Cli.Builders.NPMCommand.GetSteps">
-            <summary>
-            Gets the steps.
-            </summary>
-            <returns></returns>
-        </member>
-        <member name="T:Cmf.Common.Cli.Builders.NPXCommand">
-            <summary>
-            run npx command
-            </summary>
-        </member>
-        <member name="P:Cmf.Common.Cli.Builders.NPXCommand.Args">
-            <summary>
-            Gets or sets the arguments.
-            </summary>
-            <value>
-            The arguments.
-            </value>
-        </member>
-        <member name="P:Cmf.Common.Cli.Builders.NPXCommand.Command">
-            <summary>
-            Gets or sets the command.
-            </summary>
-            <value>
-            The command.
-            </value>
-        </member>
-        <member name="M:Cmf.Common.Cli.Builders.NPXCommand.GetSteps">
-            <inheritdoc />
-        </member>
-        <member name="P:Cmf.Common.Cli.Builders.NPXCommand.DisplayName">
-            <inheritdoc />
-        </member>
-        <member name="T:Cmf.Common.Cli.Builders.ProcessBuildStep">
-             <summary>
-            
-             </summary>
-        </member>
-        <member name="P:Cmf.Common.Cli.Builders.ProcessBuildStep.Args">
-            <summary>
-            Gets or sets the arguments.
-            </summary>
-            <value>
-            The arguments.
-            </value>
-        </member>
-        <member name="P:Cmf.Common.Cli.Builders.ProcessBuildStep.Command">
-            <summary>
-            Gets or sets the command.
-            </summary>
-            <value>
-            The command.
-            </value>
-        </member>
-        <member name="P:Cmf.Common.Cli.Builders.ProcessBuildStep.WorkingDirectory">
-            <summary>
-            Gets or sets the working directory.
-            </summary>
-            <value>
-            The working directory.
-            </value>
-        </member>
-        <member name="T:Cmf.Common.Cli.Builders.ProcessCommand">
-             <summary>
-            
-             </summary>
-        </member>
-        <member name="F:Cmf.Common.Cli.Builders.ProcessCommand.fileSystem">
-            <summary>
-            the underlying file system
-            </summary>
-        </member>
-        <member name="P:Cmf.Common.Cli.Builders.ProcessCommand.WorkingDirectory">
-            <summary>
-            Gets or sets the working directory.
-            </summary>
-            <value>
-            The working directory.
-            </value>
-        </member>
-        <member name="M:Cmf.Common.Cli.Builders.ProcessCommand.Exec">
-            <summary>
-            Executes this instance.
-            </summary>
-            <returns></returns>
-        </member>
-        <member name="M:Cmf.Common.Cli.Builders.ProcessCommand.GetSteps">
-            <summary>
-            Gets the steps.
-            </summary>
-            <returns></returns>
-        </member>
-        <member name="T:Cmf.Common.Cli.CliMessages">
-            <summary>
-              A strongly-typed resource class, for looking up localized strings, etc.
-            </summary>
-        </member>
-        <member name="P:Cmf.Common.Cli.CliMessages.ResourceManager">
-            <summary>
-              Returns the cached ResourceManager instance used by this class.
-            </summary>
-        </member>
-        <member name="P:Cmf.Common.Cli.CliMessages.Culture">
-            <summary>
-              Overrides the current thread's CurrentUICulture property for all
-              resource lookups using this strongly typed resource class.
-            </summary>
-        </member>
-        <member name="P:Cmf.Common.Cli.CliMessages.ContentToPackNotFound">
-            <summary>
-              Looks up a localized string similar to Nothing was found on ContentToPack Sources of {0}.{1}.
-            </summary>
-        </member>
-        <member name="P:Cmf.Common.Cli.CliMessages.GetPackage">
-            <summary>
-              Looks up a localized string similar to Get Package {0}.{1}....
-            </summary>
-        </member>
-        <member name="P:Cmf.Common.Cli.CliMessages.InvalidManifestFile">
-            <summary>
-              Looks up a localized string similar to It was not possible to read the manifest file..
-            </summary>
-        </member>
-        <member name="P:Cmf.Common.Cli.CliMessages.InvalidValue">
-            <summary>
-              Looks up a localized string similar to Invalid {0}, Property {1} doesn&apos;t have the expected value: {2}.
-            </summary>
-        </member>
-        <member name="P:Cmf.Common.Cli.CliMessages.MissingMandatoryDependency">
-            <summary>
-              Looks up a localized string similar to Mandatory Dependency {0}.{1} not found.
-            </summary>
-        </member>
-        <member name="P:Cmf.Common.Cli.CliMessages.MissingMandatoryOption">
-            <summary>
-              Looks up a localized string similar to Missing mandatory option {0}.
-            </summary>
-        </member>
-        <member name="P:Cmf.Common.Cli.CliMessages.MissingMandatoryProperties">
-            <summary>
-              Looks up a localized string similar to Missing mandatory properties: {0}.
-            </summary>
-        </member>
-        <member name="P:Cmf.Common.Cli.CliMessages.MissingMandatoryProperty">
-            <summary>
-              Looks up a localized string similar to Missing mandatory property {0}.
-            </summary>
-        </member>
-        <member name="P:Cmf.Common.Cli.CliMessages.MissingMandatoryPropertyInFile">
-            <summary>
-              Looks up a localized string similar to Missing mandatory property {0} in file {1}.
-            </summary>
-        </member>
-        <member name="P:Cmf.Common.Cli.CliMessages.NotARootPackage">
-            <summary>
-              Looks up a localized string similar to This is not a root package.
-            </summary>
-        </member>
-        <member name="P:Cmf.Common.Cli.CliMessages.NotFound">
-            <summary>
-              Looks up a localized string similar to {0} not found!.
-            </summary>
-        </member>
-        <member name="P:Cmf.Common.Cli.CliMessages.PackageHasNoTestPackages">
-            <summary>
-              Looks up a localized string similar to Package {0}.{1} has no test packages.
-            </summary>
-        </member>
-        <member name="P:Cmf.Common.Cli.CliMessages.PackageRootNotFound">
-            <summary>
-              Looks up a localized string similar to Cannot find package root. Are you in a valid package directory?.
-            </summary>
-        </member>
-        <member name="P:Cmf.Common.Cli.CliMessages.SomePackagesNotFound">
-            <summary>
-              Looks up a localized string similar to Some packages were not found: {0}.
-            </summary>
-        </member>
-        <member name="P:Cmf.Common.Cli.CliMessages.UrlsNotSupported">
-            <summary>
-              Looks up a localized string similar to Urls not supported yet.
-            </summary>
-        </member>
-        <member name="T:Cmf.Common.Cli.Commands.AssembleCommand">
-            <summary>
-            This command will be responsible for assembling a package based on a given cmfpackage and respective dependencies
-            </summary>
-            <seealso cref="T:Cmf.Common.Cli.Commands.BaseCommand" />
-        </member>
-        <member name="F:Cmf.Common.Cli.Commands.AssembleCommand.PackagesLocation">
-            <summary>
-            Packages names and Uri to saved in a file in the end of the command execution
-            </summary>
-        </member>
-        <member name="M:Cmf.Common.Cli.Commands.AssembleCommand.#ctor">
-            <summary>
-            Assemble Command
-            </summary>
-        </member>
-        <member name="M:Cmf.Common.Cli.Commands.AssembleCommand.#ctor(System.IO.Abstractions.IFileSystem)">
-            <summary>
-            Assemble Command
-            </summary>
-            <param name="fileSystem"></param>
-        </member>
-        <member name="M:Cmf.Common.Cli.Commands.AssembleCommand.Configure(System.CommandLine.Command)">
-            <summary>
-            Configure command
-            </summary>
-            <param name="cmd"></param>
-        </member>
-        <member name="M:Cmf.Common.Cli.Commands.AssembleCommand.Execute(System.IO.Abstractions.IDirectoryInfo,System.IO.Abstractions.IDirectoryInfo,System.Uri,System.Uri[],System.Boolean)">
-            <summary>
-            Executes the specified working dir.
-            </summary>
-            <param name="workingDir">The working dir.</param>
-            <param name="outputDir">The output dir.</param>
-            <param name="ciRepo"></param>
-            <param name="repos">The repo.</param>
-            <param name="includeTestPackages">True to publish test packages</param>
-            <returns></returns>
-        </member>
-        <member name="M:Cmf.Common.Cli.Commands.AssembleCommand.AssembleDependencies(System.IO.Abstractions.IDirectoryInfo,System.Uri,System.Collections.Generic.IEnumerable{System.Uri},Cmf.Common.Cli.Objects.CmfPackage,Cmf.Common.Cli.Objects.DependencyCollection)">
-            <summary>
-            Publish Dependencies from one package. recursive operation
-            </summary>
-            <param name="outputDir">Destination for the dependencies package and also used for the current package</param>
-            <param name="ciRepo"></param>
-            <param name="repos">The repos.</param>
-            <param name="cmfPackage">The CMF package.</param>
-            <param name="assembledDependencies">The loaded dependencies.</param>
-        </member>
-        <member name="M:Cmf.Common.Cli.Commands.AssembleCommand.AssemblePackage(System.IO.Abstractions.IDirectoryInfo,System.Collections.Generic.IEnumerable{System.Uri},Cmf.Common.Cli.Objects.CmfPackage,System.Boolean)">
-            <summary>
-            Publish a package to the output directory
-            </summary>
-            <param name="outputDir">Destiny for the package</param>
-            <param name="repos">The repos.</param>
-            <param name="cmfPackage">The CMF package.</param>
-            <param name="includeTestPackages"></param>
-            <exception cref="T:Cmf.Common.Cli.Utilities.CliException"></exception>
-        </member>
-        <member name="T:Cmf.Common.Cli.Commands.BaseCommand">
-             <summary>
-            
-             </summary>
-        </member>
-        <member name="F:Cmf.Common.Cli.Commands.BaseCommand.fileSystem">
-            <summary>
-            The underlying filesystem
-            </summary>
-        </member>
-        <member name="M:Cmf.Common.Cli.Commands.BaseCommand.#ctor">
-            <summary>
-            constructor for System.IO filesystem
-            </summary>
-        </member>
-        <member name="M:Cmf.Common.Cli.Commands.BaseCommand.#ctor(System.IO.Abstractions.IFileSystem)">
-            <summary>
-            constructor
-            </summary>
-            <param name="fileSystem"></param>
-        </member>
-        <member name="M:Cmf.Common.Cli.Commands.BaseCommand.Configure(System.CommandLine.Command)">
-            <summary>
-            Configure command
-            </summary>
-        </member>
-        <member name="M:Cmf.Common.Cli.Commands.BaseCommand.AddChildCommands(System.CommandLine.Command)">
-            <summary>
-            Register all available commands, identified using the CmfCommand attribute.
-            </summary>
-            <param name="command">Command to which commands will be added</param>
-        </member>
-        <member name="M:Cmf.Common.Cli.Commands.BaseCommand.AddPluginCommands(System.CommandLine.Command)">
-            <summary>
-            Adds the plugin commands.
-            </summary>
-            <param name="command">The command.</param>
-        </member>
-        <member name="M:Cmf.Common.Cli.Commands.BaseCommand.FindChildCommands(System.Type,System.Collections.Generic.List{System.Type})">
-            <summary>
-            Finds the child commands.
-            </summary>
-            <param name="cmd">The command.</param>
-            <param name="commandTypes">The command types.</param>
-            <returns></returns>
-        </member>
-        <member name="M:Cmf.Common.Cli.Commands.BaseCommand.Parse``1(System.CommandLine.Parsing.ArgumentResult,System.String)">
-            <summary>
-            parse argument/option
-            </summary>
-            <typeparam name="T">the (target) type of the argument/parameter</typeparam>
-            <param name="argResult">the arguments to parse</param>
-            <param name="default">the default value if no value is passed for the argument</param>
-            <exception cref="T:System.ArgumentOutOfRangeException"></exception>
-            <returns></returns>
-        </member>
-        <member name="T:Cmf.Common.Cli.Commands.BuildCommand">
-             <summary>
-            
-             </summary>
-             <seealso cref="T:Cmf.Common.Cli.Commands.BaseCommand" />
-        </member>
-        <member name="M:Cmf.Common.Cli.Commands.BuildCommand.#ctor">
-            <summary>
-            Build command Constructor
-            </summary>
-        </member>
-        <member name="M:Cmf.Common.Cli.Commands.BuildCommand.#ctor(System.IO.Abstractions.IFileSystem)">
-            <summary>
-            Build Command Constructor specify fileSystem
-            Must have this for tests
-            </summary>
-            <param name="fileSystem"></param>
-        </member>
-        <member name="M:Cmf.Common.Cli.Commands.BuildCommand.Configure(System.CommandLine.Command)">
-            <summary>
-            Configure command
-            </summary>
-            <param name="cmd"></param>
-        </member>
-        <member name="M:Cmf.Common.Cli.Commands.BuildCommand.Execute(System.IO.Abstractions.IDirectoryInfo)">
-            <summary>
-            Executes the specified package path.
-            </summary>
-            <param name="packagePath">The package path.</param>
-        </member>
-        <member name="T:Cmf.Common.Cli.Commands.GenerateBasedOnTemplatesCommand">
-             <summary>
-            
-             </summary>
-             <seealso cref="T:Cmf.Common.Cli.Commands.PowershellCommand" />
-        </member>
-        <member name="M:Cmf.Common.Cli.Commands.GenerateBasedOnTemplatesCommand.Configure(System.CommandLine.Command)">
-            <summary>
-            Configure command
-            </summary>
-            <param name="cmd"></param>
-        </member>
-        <member name="M:Cmf.Common.Cli.Commands.GenerateBasedOnTemplatesCommand.Execute">
-            <summary>
-            Executes this instance.
-            </summary>
-        </member>
-        <member name="M:Cmf.Common.Cli.Commands.GenerateBasedOnTemplatesCommand.GetPowershellScript">
-            <summary>
-            Gets the powershell script.
-            </summary>
-            <returns></returns>
-        </member>
-        <member name="T:Cmf.Common.Cli.Commands.GenerateMenuItemsCommand">
-             <summary>
-            
-             </summary>
-             <seealso cref="T:Cmf.Common.Cli.Commands.PowershellCommand" />
-        </member>
-        <member name="M:Cmf.Common.Cli.Commands.GenerateMenuItemsCommand.Configure(System.CommandLine.Command)">
-            <summary>
-            Configure command
-            </summary>
-            <param name="cmd"></param>
-        </member>
-        <member name="M:Cmf.Common.Cli.Commands.GenerateMenuItemsCommand.Execute">
-            <summary>
-            Executes this instance.
-            </summary>
-        </member>
-        <member name="M:Cmf.Common.Cli.Commands.GenerateMenuItemsCommand.GetPowershellScript">
-            <summary>
-            Gets the powershell script.
-            </summary>
-            <returns></returns>
-        </member>
-        <member name="T:Cmf.Common.Cli.Commands.HelpCommand">
-             <summary>
-            
-             </summary>
-             <seealso cref="T:Cmf.Common.Cli.Commands.BaseCommand" />
-        </member>
-        <member name="M:Cmf.Common.Cli.Commands.HelpCommand.Configure(System.CommandLine.Command)">
-            <summary>
-            Configure command
-            </summary>
-            <param name="cmd"></param>
-        </member>
-        <member name="T:Cmf.Common.Cli.Commands.BumpCommand">
-             <summary>
-            
-             </summary>
-             <seealso cref="T:Cmf.Common.Cli.Commands.BaseCommand" />
-        </member>
-        <member name="M:Cmf.Common.Cli.Commands.BumpCommand.Configure(System.CommandLine.Command)">
-            <summary>
-            Configure command
-            </summary>
-            <param name="cmd"></param>
-        </member>
-        <member name="M:Cmf.Common.Cli.Commands.BumpCommand.Execute(System.IO.DirectoryInfo,System.String,System.String,System.String,System.Boolean)">
-            <summary>
-            Executes the specified package path.
-            </summary>
-            <param name="packagePath">The package path.</param>
-            <param name="version">The version.</param>
-            <param name="buildNr">The version for build Nr.</param>
-            <param name="root">The root.</param>
-            <param name="all">if set to <c>true</c> [all].</param>
-            <exception cref="T:Cmf.Common.Cli.Utilities.CliException"></exception>
-            <exception cref="T:Cmf.Common.Cli.Utilities.CliException"></exception>
-        </member>
-        <member name="M:Cmf.Common.Cli.Commands.BumpCommand.Execute(Cmf.Common.Cli.Objects.CmfPackage,System.String,System.String,System.String,System.Boolean)">
-            <summary>
-            Executes the specified CMF package.
-            </summary>
-            <param name="cmfPackage">The CMF package.</param>
-            <param name="version">The version.</param>
-            <param name="buildNr">The version for build Nr.</param>
-            <param name="root">The root.</param>
-            <param name="all">if set to <c>true</c> [all].</param>
-            <exception cref="T:Cmf.Common.Cli.Utilities.CliException"></exception>
-        </member>
-        <member name="T:Cmf.Common.Cli.Commands.BumpIoTCommand">
-            <summary>
-            iot command group
-            </summary>
-        </member>
-        <member name="M:Cmf.Common.Cli.Commands.BumpIoTCommand.Configure(System.CommandLine.Command)">
-            <summary>
-            Configure command (no-op, command is a group only)
-            </summary>
-            <param name="cmd"></param>
-        </member>
-        <member name="T:Cmf.Common.Cli.Commands.BumpIoTConfigurationCommand">
-             <summary>
-            
-             </summary>
-             <seealso cref="T:Cmf.Common.Cli.Commands.BumpCommand" />
-             <seealso cref="T:Cmf.Common.Cli.Commands.BaseCommand" />
-        </member>
-        <member name="M:Cmf.Common.Cli.Commands.BumpIoTConfigurationCommand.Configure(System.CommandLine.Command)">
-            <summary>
-            Configure command
-            </summary>
-            <param name="cmd"></param>
-        </member>
-        <member name="M:Cmf.Common.Cli.Commands.BumpIoTConfigurationCommand.Execute(System.IO.Abstractions.IDirectoryInfo,System.String,System.String,System.Boolean,System.Boolean,System.String,System.String,System.String,System.String,System.Boolean,System.Boolean)">
-            <summary>
-            Executes the specified package directory.
-            </summary>
-            <param name="path">The package directory.</param>
-            <param name="version">The version.</param>
-            <param name="buildNr"></param>
-            <param name="isToBumpMasterdata">if set to <c>true</c> [is to bump masterdata].</param>
-            <param name="isToBumpIoT">if set to <c>true</c> [is to bump io t].</param>
-            <param name="packageNames">The package names.</param>
-            <param name="root">The root.</param>
-            <param name="group">The group.</param>
-            <param name="workflowName">Name of the workflow.</param>
-            <param name="isToTag">if set to <c>true</c> [is to tag].</param>
-            <param name="onlyMdCustomization">if set to <c>true</c> [only md customization].</param>
-            <returns></returns>
-        </member>
-        <member name="T:Cmf.Common.Cli.Commands.BumpIoTCustomizationCommand">
-             <summary>
-            
-             </summary>
-             <seealso cref="T:Cmf.Common.Cli.Commands.BaseCommand" />
-        </member>
-        <member name="M:Cmf.Common.Cli.Commands.BumpIoTCustomizationCommand.Configure(System.CommandLine.Command)">
-            <summary>
-            Configure command
-            </summary>
-            <param name="cmd"></param>
-        </member>
-        <member name="M:Cmf.Common.Cli.Commands.BumpIoTCustomizationCommand.Execute(System.IO.Abstractions.IDirectoryInfo,System.String,System.String,System.String,System.Boolean)">
-            <summary>
-            Executes the specified package path.
-            </summary>
-            <param name="packagePath">The package path.</param>
-            <param name="version">The version.</param>
-            <param name="buildNr"></param>
-            <param name="packageNames">The package names.</param>
-            <param name="isToTag">if set to <c>true</c> [is to tag].</param>
-            <exception cref="T:Cmf.Common.Cli.Utilities.CliException"></exception>
-            <exception cref="T:Cmf.Common.Cli.Utilities.CliException"></exception>
-        </member>
-        <member name="M:Cmf.Common.Cli.Commands.BumpIoTCustomizationCommand.Execute(Cmf.Common.Cli.Objects.CmfPackage,System.String,System.String,System.String,System.Boolean)">
-            <summary>
-            Executes the BumpIoTCustomPackages for specified CMF package.
-            </summary>
-            <param name="cmfPackage">The CMF package.</param>
-            <param name="version">The version.</param>
-            <param name="buildNr"></param>
-            <param name="packageNames">The package names.</param>
-            <param name="isToTag">if set to <c>true</c> [is to tag].</param>
-            <exception cref="T:Cmf.Common.Cli.Utilities.CliException"></exception>
-        </member>
-        <member name="T:Cmf.Common.Cli.Commands.AgentType">
-            <summary>
-            Azure DevOps Agent Type
-            </summary>
-        </member>
-        <member name="F:Cmf.Common.Cli.Commands.AgentType.Cloud">
-            <summary>
-            Cloud agents 
-            </summary>
-        </member>
-        <member name="F:Cmf.Common.Cli.Commands.AgentType.Hosted">
-            <summary>
-            Self-host agents
-            </summary>
-        </member>
-        <member name="T:Cmf.Common.Cli.Commands.InitCommand">
-            <summary>
-            Init command
-            </summary>
-        </member>
-        <member name="M:Cmf.Common.Cli.Commands.InitCommand.#ctor">
-            <summary>
-            constructor
-            </summary>
-        </member>
-        <member name="M:Cmf.Common.Cli.Commands.InitCommand.#ctor(System.IO.Abstractions.IFileSystem)">
-            <summary>
-            constructor
-            </summary>
-            <param name="fileSystem"></param>
-        </member>
-        <member name="M:Cmf.Common.Cli.Commands.InitCommand.Configure(System.CommandLine.Command)">
-            <summary>
-            configure command signature
-            </summary>
-            <param name="cmd"></param>
-        </member>
-        <member name="M:Cmf.Common.Cli.Commands.InitCommand.Execute(Cmf.Common.Cli.Commands.InitArguments)">
-            <summary>
-            Execute the command
-            </summary>
-        </member>
-        <member name="T:Cmf.Common.Cli.Commands.New3_Command">
-            <summary>
-            Command to test templates
-            </summary>
-        </member>
-        <member name="M:Cmf.Common.Cli.Commands.New3_Command.#ctor">
-            <summary>
-            constructor
-            </summary>
-        </member>
-        <member name="M:Cmf.Common.Cli.Commands.New3_Command.#ctor(System.IO.Abstractions.IFileSystem)">
-            <summary>
-            constructor
-            </summary>
-            <param name="fileSystem"></param>
-        </member>
-        <member name="M:Cmf.Common.Cli.Commands.New3_Command.Configure(System.CommandLine.Command)">
-            <summary>
-            configure command signature
-            </summary>
-            <param name="cmd"></param>
-        </member>
-        <member name="M:Cmf.Common.Cli.Commands.New3_Command.Execute(System.Collections.Generic.IReadOnlyCollection{System.String})">
-            <summary>
-            Execute the command
-            </summary>
-        </member>
-        <member name="T:Cmf.Common.Cli.Commands.LayerTemplateCommand">
-            <summary>
-            Layer Template Abstract Command
-            provides arguments and execution flow common to all layer templates
-            </summary>
-        </member>
-        <member name="F:Cmf.Common.Cli.Commands.LayerTemplateCommand.executedArgs">
-            <summary>
-            Arguments used to execute the template. Available after Execute runs.
-            </summary>
-        </member>
-        <member name="M:Cmf.Common.Cli.Commands.LayerTemplateCommand.#ctor(System.String,System.String)">
-            <summary>
-            constructor
-            </summary>
-            <param name="commandName">the name of the command</param>
-            <param name="packagePrefix">the package prefix. used as full name if not inside a feature.</param>
-        </member>
-        <member name="M:Cmf.Common.Cli.Commands.LayerTemplateCommand.#ctor(System.String,System.String,System.IO.Abstractions.IFileSystem)">
-            <summary>
-            constructor
-            </summary>
-            <param name="commandName">the name of the command</param>
-            <param name="packagePrefix">the package prefix. used as full name if not inside a feature.</param>
-            <param name="fileSystem">the filesystem implementation</param>
-        </member>
-        <member name="M:Cmf.Common.Cli.Commands.LayerTemplateCommand.Configure(System.CommandLine.Command)">
-            <summary>
-            configure the command
-            </summary>
-            <param name="cmd">base command</param>
-        </member>
-        <member name="M:Cmf.Common.Cli.Commands.LayerTemplateCommand.GetBaseCommandConfig(System.CommandLine.Command)">
-            <summary>
-            Injects the base arguments and options into the command, required for layer commands
-            </summary>
-            <param name="cmd">base command</param>
-        </member>
-        <member name="M:Cmf.Common.Cli.Commands.LayerTemplateCommand.Execute(System.IO.Abstractions.IDirectoryInfo,System.String)">
-            <summary>
-            Execute the command
-            </summary>
-            <param name="workingDir">the nearest root package</param>
-            <param name="version">the package version</param>
-        </member>
-        <member name="M:Cmf.Common.Cli.Commands.LayerTemplateCommand.GenerateArgs(System.IO.Abstractions.IDirectoryInfo,System.IO.Abstractions.IDirectoryInfo,System.Collections.Generic.List{System.String},System.Text.Json.JsonDocument)">
-            <summary>
-            generates additional arguments for the templating engine
-            </summary>
-            <param name="projectRoot">the project root</param>
-            <param name="workingDir">the current feature root (project root if no features exist)</param>
-            <param name="args">the base arguments: output, package name, version, id segment and tenant</param>
-            <param name="projectConfig">a JsonDocument with the .project-config.json content</param>
-            <returns>the complete list of arguments</returns>
-        </member>
-        <member name="T:Cmf.Common.Cli.Commands.ListDependenciesCommand">
-            <summary>
-            List dependencies command
-            </summary>
-        </member>
-        <member name="M:Cmf.Common.Cli.Commands.ListDependenciesCommand.#ctor">
-            <summary>
-            constructor
-            </summary>
-        </member>
-        <member name="M:Cmf.Common.Cli.Commands.ListDependenciesCommand.#ctor(System.IO.Abstractions.IFileSystem)">
-            <summary>
-            constructor
-            </summary>
-            <param name="fileSystem"></param>
-        </member>
-        <member name="M:Cmf.Common.Cli.Commands.ListDependenciesCommand.Configure(System.CommandLine.Command)">
-            <summary>
-            configure command signature
-            </summary>
-            <param name="cmd"></param>
-        </member>
-        <member name="M:Cmf.Common.Cli.Commands.ListDependenciesCommand.Execute(System.IO.Abstractions.IDirectoryInfo,System.Uri[])">
-            <summary>
-            Determine and print a package dependency tree
-            </summary>
-            <param name="workingDir">the path of the package which dependency tree we want to obtain</param>
-            <param name="repos">a set of repositories for remote packages</param>
-        </member>
-        <member name="T:Cmf.Common.Cli.Commands.GenerateLBOsCommand">
-             <summary>
-            
-             </summary>
-             <seealso cref="T:Cmf.Common.Cli.Commands.PowershellCommand" />
-        </member>
-        <member name="M:Cmf.Common.Cli.Commands.GenerateLBOsCommand.Configure(System.CommandLine.Command)">
-            <summary>
-            Configure command
-            </summary>
-            <param name="cmd"></param>
-        </member>
-        <member name="M:Cmf.Common.Cli.Commands.GenerateLBOsCommand.Execute">
-            <summary>
-            Executes this instance.
-            </summary>
-        </member>
-        <member name="M:Cmf.Common.Cli.Commands.GenerateLBOsCommand.GetPowershellScript">
-            <summary>
-            Gets the powershell script.
-            </summary>
-            <returns></returns>
-        </member>
-        <member name="T:Cmf.Common.Cli.Commands.GetLocalEnvironmentCommand">
-             <summary>
-            
-             </summary>
-             <seealso cref="T:Cmf.Common.Cli.Commands.PowershellCommand" />
-        </member>
-        <member name="M:Cmf.Common.Cli.Commands.GetLocalEnvironmentCommand.Configure(System.CommandLine.Command)">
-            <summary>
-            Configure command
-            </summary>
-            <param name="cmd"></param>
-        </member>
-        <member name="M:Cmf.Common.Cli.Commands.GetLocalEnvironmentCommand.Execute(System.IO.DirectoryInfo)">
-            <summary>
-            Executes the specified target.
-            </summary>
-            <param name="target">The target.</param>
-        </member>
-        <member name="M:Cmf.Common.Cli.Commands.GetLocalEnvironmentCommand.GetPowershellScript">
-            <summary>
-            Gets the powershell script.
-            </summary>
-            <returns></returns>
-        </member>
-        <member name="T:Cmf.Common.Cli.Commands.LocalCommand">
-             <summary>
-            
-             </summary>
-             <seealso cref="T:Cmf.Common.Cli.Commands.BaseCommand" />
-        </member>
-        <member name="M:Cmf.Common.Cli.Commands.LocalCommand.Configure(System.CommandLine.Command)">
-            <summary>
-            Configure command
-            </summary>
-            <param name="cmd"></param>
-        </member>
-        <member name="T:Cmf.Common.Cli.Commands.New.BusinessCommand">
-            <summary>
-            Generates the Business layer structure
-            </summary>
-        </member>
-        <member name="M:Cmf.Common.Cli.Commands.New.BusinessCommand.#ctor">
-            <summary>
-            constructor
-            </summary>
-        </member>
-        <member name="M:Cmf.Common.Cli.Commands.New.BusinessCommand.#ctor(System.IO.Abstractions.IFileSystem)">
-            <summary>
-            constructor
-            </summary>
-            <param name="fileSystem"></param>
-        </member>
-        <member name="M:Cmf.Common.Cli.Commands.New.BusinessCommand.GenerateArgs(System.IO.Abstractions.IDirectoryInfo,System.IO.Abstractions.IDirectoryInfo,System.Collections.Generic.List{System.String},System.Text.Json.JsonDocument)">
-            <inheritdoc />
-        </member>
-        <member name="T:Cmf.Common.Cli.Commands.New.DatabaseCommand">
-            <summary>
-            Generates Database package structure
-            </summary>
-        </member>
-        <member name="M:Cmf.Common.Cli.Commands.New.DatabaseCommand.#ctor">
-            <inheritdoc />
-        </member>
-        <member name="M:Cmf.Common.Cli.Commands.New.DatabaseCommand.#ctor(System.IO.Abstractions.IFileSystem)">
-            <inheritdoc />
-        </member>
-        <member name="M:Cmf.Common.Cli.Commands.New.DatabaseCommand.GenerateArgs(System.IO.Abstractions.IDirectoryInfo,System.IO.Abstractions.IDirectoryInfo,System.Collections.Generic.List{System.String},System.Text.Json.JsonDocument)">
-            <inheritdoc />
-        </member>
-        <member name="T:Cmf.Common.Cli.Commands.New.DataCommand">
-            <summary>
-            Generates Data package structure
-            </summary>
-        </member>
-        <member name="M:Cmf.Common.Cli.Commands.New.DataCommand.#ctor">
-            <inheritdoc />
-        </member>
-        <member name="M:Cmf.Common.Cli.Commands.New.DataCommand.#ctor(System.IO.Abstractions.IFileSystem)">
-            <inheritdoc />
-        </member>
-        <member name="M:Cmf.Common.Cli.Commands.New.DataCommand.Configure(System.CommandLine.Command)">
-            <inheritdoc />
-        </member>
-        <member name="M:Cmf.Common.Cli.Commands.New.DataCommand.GenerateArgs(System.IO.Abstractions.IDirectoryInfo,System.IO.Abstractions.IDirectoryInfo,System.Collections.Generic.List{System.String},System.Text.Json.JsonDocument)">
-            <inheritdoc />
-        </member>
-        <member name="M:Cmf.Common.Cli.Commands.New.DataCommand.Execute(System.IO.Abstractions.IDirectoryInfo,System.String,System.IO.Abstractions.IDirectoryInfo)">
-            <summary>
-            Execute the command
-            </summary>
-            <param name="workingDir">the nearest root package</param>
-            <param name="version">the package version</param>
-            <param name="businessPackage">business package where the process rules should be built.</param>
-        </member>
-        <member name="T:Cmf.Common.Cli.Commands.New.FeatureCommand">
-            <summary>
-            new feature command
-            </summary>
-        </member>
-        <member name="M:Cmf.Common.Cli.Commands.New.FeatureCommand.#ctor">
-            <summary>
-            constructor
-            </summary>
-        </member>
-        <member name="M:Cmf.Common.Cli.Commands.New.FeatureCommand.#ctor(System.IO.Abstractions.IFileSystem)">
-            <summary>
-            constructor
-            </summary>
-            <param name="fileSystem"></param>
-        </member>
-        <member name="M:Cmf.Common.Cli.Commands.New.FeatureCommand.Configure(System.CommandLine.Command)">
-            <summary>
-            configure the command
-            </summary>
-            <param name="cmd"></param>
-        </member>
-        <member name="M:Cmf.Common.Cli.Commands.New.FeatureCommand.Execute(System.IO.Abstractions.IDirectoryInfo,System.String,System.String)">
-            <summary>
-            execute the command
-            </summary>
-            <param name="workingDir"></param>
-            <param name="packageName"></param>
-            <param name="version"></param>
-        </member>
-        <member name="T:Cmf.Common.Cli.Commands.New.HelpCommand">
-            <summary>
-            Generates Help/Documentation package structure
-            </summary>
-        </member>
-        <member name="M:Cmf.Common.Cli.Commands.New.HelpCommand.#ctor">
-            <inheritdoc />
-        </member>
-        <member name="M:Cmf.Common.Cli.Commands.New.HelpCommand.#ctor(System.IO.Abstractions.IFileSystem)">
-            <inheritdoc />
-        </member>
-        <member name="M:Cmf.Common.Cli.Commands.New.HelpCommand.Configure(System.CommandLine.Command)">
-            <inheritdoc />
-        </member>
-        <member name="M:Cmf.Common.Cli.Commands.New.HelpCommand.GenerateArgs(System.IO.Abstractions.IDirectoryInfo,System.IO.Abstractions.IDirectoryInfo,System.Collections.Generic.List{System.String},System.Text.Json.JsonDocument)">
-            <inheritdoc />
-        </member>
-        <member name="M:Cmf.Common.Cli.Commands.New.HelpCommand.Execute(System.IO.Abstractions.IDirectoryInfo,System.String,System.IO.Abstractions.IFileInfo)">
-            <summary>
-            Execute the command
-            </summary>
-            <param name="workingDir">nearest root package</param>
-            <param name="version">package version</param>
-            <param name="documentationPackage">The MES documentation package path</param>
-        </member>
-        <member name="T:Cmf.Common.Cli.Commands.New.HTMLCommand">
-            <summary>
-            Generates Help/Documentation package structure
-            </summary>
-        </member>
-        <member name="M:Cmf.Common.Cli.Commands.New.HTMLCommand.#ctor">
-            <inheritdoc />
-        </member>
-        <member name="M:Cmf.Common.Cli.Commands.New.HTMLCommand.#ctor(System.IO.Abstractions.IFileSystem)">
-            <inheritdoc />
-        </member>
-        <member name="M:Cmf.Common.Cli.Commands.New.HTMLCommand.Configure(System.CommandLine.Command)">
-            <inheritdoc />
-        </member>
-        <member name="M:Cmf.Common.Cli.Commands.New.HTMLCommand.GenerateArgs(System.IO.Abstractions.IDirectoryInfo,System.IO.Abstractions.IDirectoryInfo,System.Collections.Generic.List{System.String},System.Text.Json.JsonDocument)">
-            <inheritdoc />
-        </member>
-        <member name="M:Cmf.Common.Cli.Commands.New.HTMLCommand.Execute(System.IO.Abstractions.IDirectoryInfo,System.String,System.IO.Abstractions.IFileInfo)">
-            <summary>
-            Execute the command
-            </summary>
-            <param name="workingDir">nearest root package</param>
-            <param name="version">package version</param>
-            <param name="htmlPackage">The MES Presentation HTML package path</param>
-        </member>
-        <member name="T:Cmf.Common.Cli.Commands.New.IoTCommand">
-            <summary>
-            Generates IoT package structure
-            </summary>
-        </member>
-        <member name="M:Cmf.Common.Cli.Commands.New.IoTCommand.#ctor">
-            <summary>
-            constructor
-            </summary>
-        </member>
-        <member name="M:Cmf.Common.Cli.Commands.New.IoTCommand.#ctor(System.IO.Abstractions.IFileSystem)">
-            <summary>
-            constructor
-            </summary>
-            <param name="fileSystem">the filesystem implementation</param>
-        </member>
-        <member name="M:Cmf.Common.Cli.Commands.New.IoTCommand.GenerateArgs(System.IO.Abstractions.IDirectoryInfo,System.IO.Abstractions.IDirectoryInfo,System.Collections.Generic.List{System.String},System.Text.Json.JsonDocument)">
-            <inheritdoc />
-        </member>
-        <member name="T:Cmf.Common.Cli.Commands.New.TestCommand">
-            <summary>
-            Generates the Test layer structure
-            </summary>
-        </member>
-        <member name="M:Cmf.Common.Cli.Commands.New.TestCommand.#ctor">
-            <inheritdoc />
-        </member>
-        <member name="M:Cmf.Common.Cli.Commands.New.TestCommand.#ctor(System.IO.Abstractions.IFileSystem)">
-            <inheritdoc />
-        </member>
-        <member name="M:Cmf.Common.Cli.Commands.New.TestCommand.Configure(System.CommandLine.Command)">
-            <inheritdoc />
-        </member>
-        <member name="M:Cmf.Common.Cli.Commands.New.TestCommand.GenerateArgs(System.IO.Abstractions.IDirectoryInfo,System.IO.Abstractions.IDirectoryInfo,System.Collections.Generic.List{System.String},System.Text.Json.JsonDocument)">
-            <inheritdoc />
-        </member>
-        <member name="M:Cmf.Common.Cli.Commands.New.TestCommand.Execute(System.String)">
-            <summary>
-            Execute the command
-            </summary>
-            <param name="version">the package version</param>
-        </member>
-        <member name="T:Cmf.Common.Cli.Commands.NewCommand">
-            <summary>
-            "new" command group
-            </summary>
-        </member>
-        <member name="M:Cmf.Common.Cli.Commands.NewCommand.Configure(System.CommandLine.Command)">
-            <summary>
-            Configure command
-            </summary>
-            <param name="cmd"></param>
-        </member>
-        <member name="M:Cmf.Common.Cli.Commands.NewCommand.Execute(System.Boolean)">
-            <summary>
-            Execute command
-            </summary>
-            <param name="reset"></param>
-        </member>
-        <member name="M:Cmf.Common.Cli.Commands.NewCommand.#ctor">
-            <summary>
-            constructor
-            </summary>
-        </member>
-        <member name="M:Cmf.Common.Cli.Commands.NewCommand.#ctor(System.IO.Abstractions.IFileSystem)">
-            <summary>
-            constructor
-            </summary>
-            <param name="fileSystem"></param>
-        </member>
-        <member name="T:Cmf.Common.Cli.Commands.PackCommand">
-             <summary>
-            
-             </summary>
-             <seealso cref="T:Cmf.Common.Cli.Commands.BaseCommand" />
-        </member>
-        <member name="M:Cmf.Common.Cli.Commands.PackCommand.Configure(System.CommandLine.Command)">
-            <summary>
-            Configure command
-            </summary>
-            <param name="cmd"></param>
-        </member>
-        <member name="M:Cmf.Common.Cli.Commands.PackCommand.Execute(System.IO.Abstractions.IDirectoryInfo,System.IO.Abstractions.IDirectoryInfo,System.Boolean)">
-            <summary>
-            Executes the specified working dir.
-            </summary>
-            <param name="workingDir">The working dir.</param>
-            <param name="outputDir">The output dir.</param>
-            <param name="force">if set to <c>true</c> [force].</param>
-            <returns></returns>
-        </member>
-        <member name="M:Cmf.Common.Cli.Commands.PackCommand.Execute(Cmf.Common.Cli.Objects.CmfPackage,System.IO.Abstractions.IDirectoryInfo,System.Boolean)">
-            <summary>
-            Executes the specified CMF package.
-            </summary>
-            <param name="cmfPackage">The CMF package.</param>
-            <param name="outputDir">The output dir.</param>
-            <param name="force">if set to <c>true</c> [force].</param>
-            <returns></returns>
-            <exception cref="T:Cmf.Common.Cli.Objects.CmfPackageCollection">
-            </exception>
-        </member>
-        <member name="T:Cmf.Common.Cli.Commands.PluginCommand">
-             <summary>
-            
-             </summary>
-             <seealso cref="T:Cmf.Common.Cli.Commands.BaseCommand" />
-        </member>
-        <member name="F:Cmf.Common.Cli.Commands.PluginCommand.commandName">
-            <summary>
-            The command name
-            </summary>
-        </member>
-        <member name="F:Cmf.Common.Cli.Commands.PluginCommand.commandPath">
-            <summary>
-            The command path
-            </summary>
-        </member>
-        <member name="M:Cmf.Common.Cli.Commands.PluginCommand.#ctor(System.String,System.String)">
-            <summary>
-            Initializes a new instance of the <see cref="T:Cmf.Common.Cli.Commands.PluginCommand"/> class.
-            </summary>
-            <param name="commandName">Name of the command.</param>
-            <param name="commandPath">The command path.</param>
-        </member>
-        <member name="M:Cmf.Common.Cli.Commands.PluginCommand.Configure(System.CommandLine.Command)">
-            <summary>
-            Configure command
-            </summary>
-            <param name="cmd"></param>
-        </member>
-        <member name="M:Cmf.Common.Cli.Commands.PluginCommand.Execute(System.Collections.Generic.IReadOnlyCollection{System.String})">
-            <summary>
-            Executes the plugin with the supplied parameters
-            </summary>
-            <param name="args">The arguments.</param>
-        </member>
-        <member name="T:Cmf.Common.Cli.Commands.PowershellCommand">
-             <summary>
-            
-             </summary>
-             <seealso cref="T:Cmf.Common.Cli.Commands.BaseCommand" />
-        </member>
-        <member name="M:Cmf.Common.Cli.Commands.PowershellCommand.GetRunspace(System.String)">
-            <summary>
-            Gets the a remote pwsh runspace.
-            </summary>
-            <param name="hostname">The hostname.</param>
-            <returns></returns>
-        </member>
-        <member name="M:Cmf.Common.Cli.Commands.PowershellCommand.ExecutePwshScriptAsync(System.Collections.IDictionary,System.String,System.String)">
-            <summary>
-            Executes the PWSH script asynchronously.
-            </summary>
-            <param name="parameters">The parameters.</param>
-            <param name="script">The script.</param>
-            <param name="hostname">The hostname.</param>
-            <returns></returns>
-        </member>
-        <member name="M:Cmf.Common.Cli.Commands.PowershellCommand.ExecutePwshScriptSync(System.Collections.IDictionary,System.String,System.String)">
-            <summary>
-            Executes the PWSH script synchronously.
-            </summary>
-            <param name="parameters">The parameters.</param>
-            <param name="script">The script.</param>
-            <param name="hostname">The hostname.</param>
-            <returns></returns>
-        </member>
-        <member name="M:Cmf.Common.Cli.Commands.PowershellCommand.GetPowershellScript">
-            <summary>
-            Gets the powershell script.
-            </summary>
-            <returns></returns>
-        </member>
-<<<<<<< HEAD
-=======
-        <member name="T:Cmf.Common.Cli.Commands.PublishCommand">
-             <summary>
-            
-             </summary>
-             <seealso cref="T:Cmf.Common.Cli.Commands.BaseCommand" />
-        </member>
-        <member name="M:Cmf.Common.Cli.Commands.PublishCommand.PublishDependenciesFromPackage(System.IO.Abstractions.IDirectoryInfo,System.Uri,System.String,System.String,System.Collections.Generic.List{System.String},System.Boolean)">
-            <summary>
-            Publish Dependencies from one package. recursive operation
-            </summary>
-            <param name="outputDir">Destination for the dependencies package and also used for the current package</param>
-            <param name="repoUri">Source Location where the package dependencies should be downloaded</param>
-            <param name="packageId">Source Package ID</param>
-            <param name="packageVersion">Source Package Version</param>
-            <param name="loadedPackages">List of packages already processed.</param>
-            <param name="publishTests">True to publish test packages</param>
-        </member>
-        <member name="M:Cmf.Common.Cli.Commands.PublishCommand.PublishPackageToOutput(System.IO.Abstractions.IDirectoryInfo,System.Uri,System.String,System.String)">
-            <summary>
-            Publish a package to the output directory
-            </summary>
-            <param name="outputDir">Destiny for the package</param>
-            <param name="repoUri">Source Location where the package should be downloaded</param>
-            <param name="packageId">Package Id to publish</param>
-            <param name="packageVersion">Package version to publish</param>
-            <returns>True if package was coppied </returns>
-        </member>
-        <member name="M:Cmf.Common.Cli.Commands.PublishCommand.Configure(System.CommandLine.Command)">
-            <summary>
-            Configure command
-            </summary>
-            <param name="cmd"></param>
-        </member>
-        <member name="M:Cmf.Common.Cli.Commands.PublishCommand.Execute(System.IO.Abstractions.IDirectoryInfo,System.IO.Abstractions.IDirectoryInfo,System.String,System.Boolean)">
-            <summary>
-            Executes the specified working dir.
-            </summary>
-            <param name="workingDir">The working dir.</param>
-            <param name="outputDir">The output dir.</param>
-            <param name="repo">The repo.</param>
-            <param name="publishTests">True to publish test packages</param>
-            <returns></returns>
-        </member>
-        <member name="M:Cmf.Common.Cli.Commands.PublishCommand.Execute(Cmf.Common.Cli.Objects.CmfPackage,System.IO.Abstractions.IDirectoryInfo,System.Uri,System.Boolean)">
-            <summary>
-            Executes the specified CMF package.
-            </summary>
-            <param name="cmfPackage">The CMF package.</param>
-            <param name="outputDir">The output dir.</param>
-            <param name="repoUri">The repo URI.</param>
-            <param name="publishTests">True to publish test packages</param>
-            <returns></returns>
-            <exception cref="T:Cmf.Common.Cli.Objects.CmfPackageCollection">
-            </exception>
-        </member>
-        <member name="T:Cmf.Common.Cli.Commands.restore.RestoreCommand">
-            <summary>
-            Restore package dependencies (declared cmfpackage.json) from repository packages
-            </summary>
-        </member>
-        <member name="M:Cmf.Common.Cli.Commands.restore.RestoreCommand.Configure(System.CommandLine.Command)">
-            <summary>
-            Configure the Restore command options and arguments 
-            </summary>
-            <param name="cmd"></param>
-        </member>
-        <member name="M:Cmf.Common.Cli.Commands.restore.RestoreCommand.Execute(System.IO.Abstractions.IDirectoryInfo,System.Uri[])">
-            <summary>
-            Execute the restore command
-            </summary>
-            <param name="packagePath">The path of the current package folder</param>
-            <param name="repos">The package repositories URI/path</param>
-        </member>
->>>>>>> 1c01d106
-        <member name="T:Cmf.Common.Cli.Commands.TemplateCommand">
-            <summary>
-            
-            </summary>
-        </member>
-        <member name="M:Cmf.Common.Cli.Commands.TemplateCommand.#ctor(System.String)">
-            <summary>
-            constructor
-            </summary>
-            <param name="commandName"></param>
-        </member>
-        <member name="M:Cmf.Common.Cli.Commands.TemplateCommand.#ctor(System.String,System.IO.Abstractions.IFileSystem)">
-            <summary>
-            constructor
-            </summary>
-            <param name="commandName"></param>
-            <param name="fileSystem"></param>
-        </member>
-        <member name="M:Cmf.Common.Cli.Commands.TemplateCommand.RunCommand(System.Collections.Generic.IReadOnlyCollection{System.String})">
-            <summary>
-            Execute the command
-            </summary>
-            <param name="args">the template engine arguments</param>
-        </member>
-        <member name="M:Cmf.Common.Cli.Commands.TemplateCommand.ExecuteTemplate(System.String,System.Collections.Generic.IReadOnlyCollection{System.String})">
-            <summary>
-            execute a template
-            </summary>
-            <param name="templateName">the name of the template</param>
-            <param name="args">the template engine arguments</param>
-        </member>
-        <member name="M:Cmf.Common.Cli.Commands.TemplateCommand.ParseConfigFile(System.IO.Abstractions.IFileInfo)">
-            <summary>
-            Parse a DF exported config file
-            </summary>
-            <param name="configFile">the path to the config file</param>
-            <returns>template engine compatible switches array</returns>
-        </member>
-        <member name="M:Cmf.Common.Cli.Commands.TemplateCommand.RegisterAsDependencyInParent(System.String,System.String,System.String,System.Boolean)">
-            <summary>
-            register this package as a dependency in the parent package
-            </summary>
-            <param name="packageName">this package name</param>
-            <param name="version">this package version</param>
-            <param name="parentPath">the parent directory of the package</param>
-            <param name="isTestPackage">is this new package a test package</param>
-        </member>
-        <member name="M:Cmf.Common.Cli.Commands.TemplateCommand.GetPackageInFolder(System.String)">
-            <summary>
-            Get the CmfPackage in the folder
-            </summary>
-            <param name="path">the folder path</param>
-            <returns>the CmfPackage in the folder</returns>
-        </member>
-        <member name="T:Cmf.Common.Cli.Commands.UILayerTemplateCommand">
-            <summary>
-            UI Layer Template Abstract Command
-            provides arguments and execution flow common to all UI layer templates
-            </summary>
-        </member>
-        <member name="M:Cmf.Common.Cli.Commands.UILayerTemplateCommand.#ctor(System.String,System.String)">
-            <inheritdoc />
-        </member>
-        <member name="M:Cmf.Common.Cli.Commands.UILayerTemplateCommand.#ctor(System.String,System.String,System.IO.Abstractions.IFileSystem)">
-            <inheritdoc />
-        </member>
-        <member name="M:Cmf.Common.Cli.Commands.UILayerTemplateCommand.CloneHTMLStarter(System.String,System.IO.Abstractions.IDirectoryInfo)">
-            <summary>
-            Clones HTML Starter from github, checkout desired target version
-            </summary>
-            <param name="versionTag"></param>
-            <param name="target"></param>
-        </member>
-        <member name="T:Cmf.Common.Cli.Constants.CliConstants">
-             <summary>
-            
-             </summary>
-        </member>
-        <member name="F:Cmf.Common.Cli.Constants.CliConstants.FolderTemplates">
-            <summary>
-            The folder templates
-            </summary>
-        </member>
-        <member name="F:Cmf.Common.Cli.Constants.CliConstants.FolderInstallDependencies">
-            <summary>
-            The folder install dependencies
-            </summary>
-        </member>
-        <member name="F:Cmf.Common.Cli.Constants.CliConstants.FolderTests">
-            <summary>
-            Tests Folder
-            </summary>
-        </member>
-        <member name="F:Cmf.Common.Cli.Constants.CliConstants.DeploymentFrameworkManifestFileName">
-            <summary>
-            The deployment framework manifest template
-            </summary>
-        </member>
-        <member name="F:Cmf.Common.Cli.Constants.CliConstants.CmfPackageFileName">
-            <summary>
-            The CMF package file name
-            </summary>
-        </member>
-        <member name="F:Cmf.Common.Cli.Constants.CliConstants.CmfPackagePresentationConfig">
-            <summary>
-            The CMF package default presentation configuration
-            </summary>
-        </member>
-        <member name="F:Cmf.Common.Cli.Constants.CliConstants.PackageJson">
-            <summary>
-            The package json
-            </summary>
-        </member>
-        <member name="F:Cmf.Common.Cli.Constants.CliConstants.ProjectConfigFileName">
-            <summary>
-            The project config file name, located in the project root
-            </summary>
-        </member>
-        <member name="F:Cmf.Common.Cli.Constants.CliConstants.RepositoriesConfigFileName">
-            <summary>
-            The repositories config file name, usually located in the project root
-            </summary>
-        </member>
-        <member name="F:Cmf.Common.Cli.Constants.CliConstants.LBOsFileLocation">
-            <summary>
-            The lb os file location
-            </summary>
-        </member>
-        <member name="F:Cmf.Common.Cli.Constants.CliConstants.FileDependencies">
-            <summary>
-            Dependencies File Name
-            </summary>
-        </member>
-        <member name="F:Cmf.Common.Cli.Constants.CliConstants.RootPackageDefaultKeyword">
-            <summary>
-            The root package default keyword
-            </summary>
-        </member>
-        <member name="F:Cmf.Common.Cli.Constants.CliConstants.DeploymentMetadataDependency">
-            <summary>
-            The deployment metadata dependency
-            </summary>
-        </member>
-        <member name="F:Cmf.Common.Cli.Constants.CliConstants.Driver">
-            <summary>
-            Driver keyword for IoT Packages
-            </summary>
-        </member>
-        <member name="F:Cmf.Common.Cli.Constants.CliConstants.TokenStartElement">
-            <summary>
-            The token start element
-            </summary>
-        </member>
-        <member name="F:Cmf.Common.Cli.Constants.CliConstants.TokenEndElement">
-            <summary>
-            The token end element
-            </summary>
-        </member>
-        <member name="F:Cmf.Common.Cli.Constants.CliConstants.TokenXmlInjection">
-            <summary>
-            The token XML injection
-            </summary>
-        </member>
-        <member name="F:Cmf.Common.Cli.Constants.CliConstants.TokenPackagesToRemove">
-            <summary>
-            The token packages to remove
-            </summary>
-        </member>
-        <member name="F:Cmf.Common.Cli.Constants.CliConstants.TokenPackagesToAdd">
-            <summary>
-            The token packages to add
-            </summary>
-        </member>
-        <member name="F:Cmf.Common.Cli.Constants.CliConstants.TokenVersion">
-            <summary>
-            The token version
-            </summary>
-        </member>
-        <member name="F:Cmf.Common.Cli.Constants.CliConstants.TokenJDTInjection">
-            <summary>
-            The token for JDT injection
-            </summary>
-        </member>
-        <member name="F:Cmf.Common.Cli.Constants.CliConstants.TokenPackageId">
-            <summary>
-            The token package identifier
-            </summary>
-        </member>
-        <member name="T:Cmf.Common.Cli.Enums.ContentType">
-             <summary>
-            
-             </summary>
-        </member>
-        <member name="F:Cmf.Common.Cli.Enums.ContentType.Generic">
-            <summary>
-            The generic
-            </summary>
-        </member>
-        <member name="F:Cmf.Common.Cli.Enums.ContentType.MasterData">
-            <summary>
-            The master data
-            </summary>
-        </member>
-        <member name="F:Cmf.Common.Cli.Enums.ContentType.ProcessRulesPre">
-            <summary>
-            The process rules pre
-            </summary>
-        </member>
-        <member name="F:Cmf.Common.Cli.Enums.ContentType.ProcessRulesPost">
-            <summary>
-            The process rules post
-            </summary>
-        </member>
-        <member name="F:Cmf.Common.Cli.Enums.ContentType.EntityTypes">
-            <summary>
-            The entity types
-            </summary>
-        </member>
-        <member name="F:Cmf.Common.Cli.Enums.ContentType.ChecklistImages">
-            <summary>
-            The checklist images
-            </summary>
-        </member>
-        <member name="F:Cmf.Common.Cli.Enums.ContentType.DEE">
-            <summary>
-            The dee
-            </summary>
-        </member>
-        <member name="F:Cmf.Common.Cli.Enums.ContentType.Documents">
-            <summary>
-            The documents
-            </summary>
-        </member>
-        <member name="F:Cmf.Common.Cli.Enums.ContentType.Maps">
-            <summary>
-            The maps
-            </summary>
-        </member>
-        <member name="F:Cmf.Common.Cli.Enums.ContentType.AutomationWorkFlows">
-            <summary>
-            The automation work flows
-            </summary>
-        </member>
-        <member name="F:Cmf.Common.Cli.Enums.ContentType.ExportedObjects">
-            <summary>
-            The exported objects
-            </summary>
-        </member>
-        <member name="T:Cmf.Common.Cli.Enums.MessageType">
-             <summary>
-            
-             </summary>
-        </member>
-        <member name="F:Cmf.Common.Cli.Enums.MessageType.ImportObject">
-            <summary>
-            The import object
-            </summary>
-        </member>
-        <member name="T:Cmf.Common.Cli.Enums.PackAction">
-            <summary>
-            The action to apply to the content specified to be packed
-            </summary>
-        </member>
-        <member name="F:Cmf.Common.Cli.Enums.PackAction.Pack">
-            <summary>
-            pack the source content into the package
-            </summary>
-        </member>
-        <member name="F:Cmf.Common.Cli.Enums.PackAction.Transform">
-            <summary>
-            Use the source content to apply a transformation to another file
-            This currently doesn't use the Target property, as it is handler dependent
-            </summary>
-        </member>
-        <member name="F:Cmf.Common.Cli.Enums.PackAction.Untar">
-            <summary>
-            Use the source content to apply untar the file to a target destination
-            This currently handler dependent (IoT Package)
-            </summary>
-        </member>
-        <member name="T:Cmf.Common.Cli.Enums.PackageLocation">
-            <summary>
-            Possible source for a CmfPackage
-            </summary>
-        </member>
-        <member name="F:Cmf.Common.Cli.Enums.PackageLocation.Local">
-            <summary>
-            Local filesystem
-            </summary>
-        </member>
-        <member name="F:Cmf.Common.Cli.Enums.PackageLocation.Repository">
-            <summary>
-            a specified repository
-            </summary>
-        </member>
-        <member name="T:Cmf.Common.Cli.Enums.PackageType">
-             <summary>
-            
-             </summary>
-        </member>
-        <member name="F:Cmf.Common.Cli.Enums.PackageType.Generic">
-            <summary>
-            The metadata
-            </summary>
-        </member>
-        <member name="F:Cmf.Common.Cli.Enums.PackageType.Business">
-            <summary>
-            The business
-            </summary>
-        </member>
-        <member name="F:Cmf.Common.Cli.Enums.PackageType.Root">
-            <summary>
-            The root
-            </summary>
-        </member>
-        <member name="F:Cmf.Common.Cli.Enums.PackageType.Data">
-            <summary>
-            The global data
-            </summary>
-        </member>
-        <member name="F:Cmf.Common.Cli.Enums.PackageType.Presentation">
-            <summary>
-            The presentation
-            </summary>
-        </member>
-        <member name="F:Cmf.Common.Cli.Enums.PackageType.Html">
-            <summary>
-            The HTML
-            </summary>
-        </member>
-        <member name="F:Cmf.Common.Cli.Enums.PackageType.Help">
-            <summary>
-            The help
-            </summary>
-        </member>
-        <member name="F:Cmf.Common.Cli.Enums.PackageType.IoT">
-            <summary>
-            The iot
-            </summary>
-        </member>
-        <member name="F:Cmf.Common.Cli.Enums.PackageType.Reporting">
-            <summary>
-            The reporting
-            </summary>
-        </member>
-        <member name="F:Cmf.Common.Cli.Enums.PackageType.ExportedObjects">
-            <summary>
-            The exported objects
-            </summary>
-        </member>
-        <member name="F:Cmf.Common.Cli.Enums.PackageType.Database">
-            <summary>
-            The database
-            </summary>
-        </member>
-        <member name="F:Cmf.Common.Cli.Enums.PackageType.None">
-            <summary>
-            None
-            </summary>
-        </member>
-        <member name="F:Cmf.Common.Cli.Enums.PackageType.IoTData">
-            <summary>
-            The IoT Data
-            </summary>
-        </member>
-        <member name="F:Cmf.Common.Cli.Enums.PackageType.Test">
-            <summary>
-            The test
-            </summary>
-        </member>
-        <member name="T:Cmf.Common.Cli.Enums.StepType">
-             <summary>
-            
-             </summary>
-        </member>
-        <member name="F:Cmf.Common.Cli.Enums.StepType.Generic">
-            <summary>
-            The generic
-            </summary>
-        </member>
-        <member name="F:Cmf.Common.Cli.Enums.StepType.DeployFiles">
-            <summary>
-            The deploy files
-            </summary>
-        </member>
-        <member name="F:Cmf.Common.Cli.Enums.StepType.TransformFile">
-            <summary>
-            The transform file
-            </summary>
-        </member>
-        <member name="F:Cmf.Common.Cli.Enums.StepType.RunSql">
-            <summary>
-            The run SQL
-            </summary>
-        </member>
-        <member name="F:Cmf.Common.Cli.Enums.StepType.DeployReports">
-            <summary>
-            The run SQL
-            </summary>
-        </member>
-        <member name="F:Cmf.Common.Cli.Enums.StepType.ProcessRules">
-            <summary>
-            The process rules
-            </summary>
-        </member>
-        <member name="F:Cmf.Common.Cli.Enums.StepType.MasterData">
-            <summary>
-            The master data
-            </summary>
-        </member>
-        <member name="F:Cmf.Common.Cli.Enums.StepType.ExportedObjects">
-            <summary>
-            The exported objects
-            </summary>
-        </member>
-        <member name="F:Cmf.Common.Cli.Enums.StepType.CreateIntegrationEntries">
-            <summary>
-            The create integration entries
-            </summary>
-        </member>
-        <member name="F:Cmf.Common.Cli.Enums.StepType.EnqueueSql">
-            <summary>
-            The enqueue SQL
-            </summary>
-        </member>
-        <member name="T:Cmf.Common.Cli.Factories.PackageTypeFactory">
-             <summary>
-            
-             </summary>
-        </member>
-        <member name="M:Cmf.Common.Cli.Factories.PackageTypeFactory.GetPackageTypeHandler(System.IO.Abstractions.IFileInfo,System.Boolean)">
-            <summary>
-            Gets the package type handler.
-            </summary>
-            <param name="file">The file.</param>
-            <param name="setDefaultValues"></param>
-            <returns></returns>
-        </member>
-        <member name="M:Cmf.Common.Cli.Factories.PackageTypeFactory.GetPackageTypeHandler(Cmf.Common.Cli.Objects.CmfPackage,System.Boolean)">
-            <summary>
-            Gets the package type handler.
-            </summary>
-            <param name="cmfPackage">The CMF package.</param>
-            <param name="setDefaultValues">if set to <c>true</c> [set default values].</param>
-            <returns></returns>
-            <exception cref="T:Cmf.Common.Cli.Utilities.CliException">
-            </exception>
-        </member>
-        <member name="T:Cmf.Common.Cli.Handlers.BusinessPackageTypeHandler">
-             <summary>
-            
-             </summary>
-             <seealso cref="T:Cmf.Common.Cli.Handlers.PackageTypeHandler" />
-        </member>
-        <member name="M:Cmf.Common.Cli.Handlers.BusinessPackageTypeHandler.#ctor(Cmf.Common.Cli.Objects.CmfPackage)">
-            <summary>
-            Initializes a new instance of the <see cref="T:Cmf.Common.Cli.Handlers.BusinessPackageTypeHandler" /> class.
-            </summary>
-            <param name="cmfPackage">The CMF package.</param>
-        </member>
-        <member name="M:Cmf.Common.Cli.Handlers.BusinessPackageTypeHandler.Bump(System.String,System.String,System.Collections.Generic.Dictionary{System.String,System.Object})">
-            <summary>
-            Bumps the specified CMF package.
-            </summary>
-            <param name="version">The version.</param>
-            <param name="buildNr">The version for build Nr.</param>
-            <param name="bumpInformation">The bump information.</param>
-        </member>
-        <member name="T:Cmf.Common.Cli.Handlers.DatabasePackageTypeHandler">
-             <summary>
-            
-             </summary>
-             <seealso cref="T:Cmf.Common.Cli.Handlers.PackageTypeHandler" />
-        </member>
-        <member name="M:Cmf.Common.Cli.Handlers.DatabasePackageTypeHandler.#ctor(Cmf.Common.Cli.Objects.CmfPackage)">
-            <summary>
-            Initializes a new instance of the <see cref="T:Cmf.Common.Cli.Handlers.DatabasePackageTypeHandler" /> class.
-            </summary>
-            <param name="cmfPackage">The CMF package.</param>
-        </member>
-        <member name="T:Cmf.Common.Cli.Handlers.DataPackageTypeHandler">
-             <summary>
-            
-             </summary>
-             <seealso cref="T:Cmf.Common.Cli.Handlers.PackageTypeHandler" />
-        </member>
-        <member name="M:Cmf.Common.Cli.Handlers.DataPackageTypeHandler.#ctor(Cmf.Common.Cli.Objects.CmfPackage)">
-            <summary>
-            Initializes a new instance of the <see cref="T:Cmf.Common.Cli.Handlers.DataPackageTypeHandler" /> class.
-            </summary>
-            <param name="cmfPackage">The CMF package.</param>
-        </member>
-        <member name="M:Cmf.Common.Cli.Handlers.DataPackageTypeHandler.CopyInstallDependencies(System.IO.Abstractions.IDirectoryInfo)">
-            <summary>
-            Copies the install dependencies.
-            </summary>
-            <param name="packageOutputDir">The package output dir.</param>
-        </member>
-        <member name="T:Cmf.Common.Cli.Handlers.ExportedObjectsPackageTypeHandler">
-             <summary>
-            
-             </summary>
-             <seealso cref="T:Cmf.Common.Cli.Handlers.PackageTypeHandler" />
-        </member>
-        <member name="M:Cmf.Common.Cli.Handlers.ExportedObjectsPackageTypeHandler.#ctor(Cmf.Common.Cli.Objects.CmfPackage)">
-            <summary>
-            Initializes a new instance of the <see cref="T:Cmf.Common.Cli.Handlers.ExportedObjectsPackageTypeHandler" /> class.
-            </summary>
-            <param name="cmfPackage">The CMF package.</param>
-        </member>
-        <member name="T:Cmf.Common.Cli.Handlers.GenericPackageTypeHandler">
-             <summary>
-            
-             </summary>
-             <seealso cref="T:Cmf.Common.Cli.Handlers.PackageTypeHandler" />
-        </member>
-        <member name="M:Cmf.Common.Cli.Handlers.GenericPackageTypeHandler.#ctor(Cmf.Common.Cli.Objects.CmfPackage)">
-            <summary>
-            Initializes a new instance of the <see cref="T:Cmf.Common.Cli.Handlers.GenericPackageTypeHandler" /> class.
-            </summary>
-            <param name="cmfPackage">The CMF package.</param>
-        </member>
-        <member name="T:Cmf.Common.Cli.Handlers.HelpPackageTypeHandler">
-             <summary>
-            
-             </summary>
-             <seealso cref="T:Cmf.Common.Cli.Handlers.PresentationPackageTypeHandler" />
-        </member>
-        <member name="M:Cmf.Common.Cli.Handlers.HelpPackageTypeHandler.#ctor(Cmf.Common.Cli.Objects.CmfPackage)">
-            <summary>
-            Initializes a new instance of the <see cref="T:Cmf.Common.Cli.Handlers.HelpPackageTypeHandler" /> class.
-            </summary>
-            <param name="cmfPackage"></param>
-        </member>
-        <member name="T:Cmf.Common.Cli.Handlers.HtmlPackageTypeHandler">
-             <summary>
-            
-             </summary>
-             <seealso cref="T:Cmf.Common.Cli.Handlers.PresentationPackageTypeHandler" />
-        </member>
-        <member name="M:Cmf.Common.Cli.Handlers.HtmlPackageTypeHandler.#ctor(Cmf.Common.Cli.Objects.CmfPackage)">
-            <summary>
-            Initializes a new instance of the <see cref="T:Cmf.Common.Cli.Handlers.HtmlPackageTypeHandler" /> class.
-            </summary>
-            <param name="cmfPackage"></param>
-        </member>
-        <member name="T:Cmf.Common.Cli.Handlers.IoTDataPackageTypeHandler">
-             <summary>
-            
-             </summary>
-             <seealso cref="T:Cmf.Common.Cli.Handlers.DataPackageTypeHandler" />
-        </member>
-        <member name="M:Cmf.Common.Cli.Handlers.IoTDataPackageTypeHandler.#ctor(Cmf.Common.Cli.Objects.CmfPackage)">
-            <summary>
-            Initializes a new instance of the <see cref="T:Cmf.Common.Cli.Handlers.DataPackageTypeHandler" /> class.
-            </summary>
-            <param name="cmfPackage">The CMF package.</param>
-        </member>
-        <member name="M:Cmf.Common.Cli.Handlers.IoTDataPackageTypeHandler.Bump(System.String,System.String,System.Collections.Generic.Dictionary{System.String,System.Object})">
-            <summary>
-            Bumps the specified CMF package.
-            </summary>
-            <param name="version">The version.</param>
-            <param name="buildNr">The version for build Nr.</param>
-            <param name="bumpInformation">The bump information.</param>
-        </member>
-        <member name="T:Cmf.Common.Cli.Handlers.IoTPackageTypeHandler">
-             <summary>
-            
-             </summary>
-             <seealso cref="T:Cmf.Common.Cli.Handlers.PresentationPackageTypeHandler" />
-        </member>
-        <member name="M:Cmf.Common.Cli.Handlers.IoTPackageTypeHandler.#ctor(Cmf.Common.Cli.Objects.CmfPackage)">
-            <summary>
-            Initializes a new instance of the <see cref="T:Cmf.Common.Cli.Handlers.IoTPackageTypeHandler" /> class.
-            </summary>
-            <param name="cmfPackage">The CMF package.</param>
-        </member>
-        <member name="M:Cmf.Common.Cli.Handlers.IoTPackageTypeHandler.CopyInstallDependencies(System.IO.Abstractions.IDirectoryInfo)">
-            <summary>
-            Copies the install dependencies.
-            </summary>
-            <param name="packageOutputDir">The package output dir.</param>
-        </member>
-        <member name="M:Cmf.Common.Cli.Handlers.IoTPackageTypeHandler.Bump(System.String,System.String,System.Collections.Generic.Dictionary{System.String,System.Object})">
-            <summary>
-            Bumps the specified CMF package.
-            </summary>
-            <param name="version">The version.</param>
-            <param name="buildNr">The version for build Nr.</param>
-            <param name="bumpInformation">The bump information.</param>
-            <exception cref="T:Cmf.Common.Cli.Utilities.CliException"></exception>
-        </member>
-        <member name="M:Cmf.Common.Cli.Handlers.IoTPackageTypeHandler.Pack(System.IO.Abstractions.IDirectoryInfo,System.IO.Abstractions.IDirectoryInfo)">
-            <summary>
-            Packs the specified package output dir.
-            </summary>
-            <param name="packageOutputDir">The package output dir.</param>
-            <param name="outputDir">The output dir.</param>
-        </member>
-        <member name="T:Cmf.Common.Cli.Handlers.PackageTypeHandler">
-             <summary>
-            
-             </summary>
-        </member>
-        <member name="F:Cmf.Common.Cli.Handlers.PackageTypeHandler.fileSystem">
-            <summary>
-            the underlying file system
-            </summary>
-        </member>
-        <member name="F:Cmf.Common.Cli.Handlers.PackageTypeHandler.CmfPackage">
-            <summary>
-            The CMF package
-            </summary>
-        </member>
-        <member name="F:Cmf.Common.Cli.Handlers.PackageTypeHandler.BuildSteps">
-            <summary>
-            Gets or sets the build steps.
-            </summary>
-            <value>
-            The build steps.
-            </value>
-        </member>
-        <member name="F:Cmf.Common.Cli.Handlers.PackageTypeHandler.FilesToPack">
-            <summary>
-            The files to pack
-            </summary>
-        </member>
-        <member name="F:Cmf.Common.Cli.Handlers.PackageTypeHandler.DFPackageType">
-            <summary>
-            The df package type
-            </summary>
-        </member>
-        <member name="P:Cmf.Common.Cli.Handlers.PackageTypeHandler.DefaultContentToIgnore">
-            <summary>
-            Gets or sets the default content to ignore.
-            </summary>
-            <value>
-            The default content to ignore.
-            </value>
-        </member>
-        <member name="P:Cmf.Common.Cli.Handlers.PackageTypeHandler.DependenciesFolder">
-            <summary>
-            Where should the dependencies go, relative to the cmfpackage.json file
-            </summary>
-        </member>
-        <member name="M:Cmf.Common.Cli.Handlers.PackageTypeHandler.#ctor(Cmf.Common.Cli.Objects.CmfPackage)">
-            <summary>
-            Initializes a new instance of the <see cref="T:Cmf.Common.Cli.Handlers.PackageTypeHandler" /> class.
-            </summary>
-            <exception cref="T:Cmf.Common.Cli.Utilities.CliException"></exception>
-        </member>
-        <member name="M:Cmf.Common.Cli.Handlers.PackageTypeHandler.#ctor(Cmf.Common.Cli.Objects.CmfPackage,System.IO.Abstractions.IFileSystem)">
-            <summary>
-            Initializes a new instance of the <see cref="T:Cmf.Common.Cli.Handlers.PackageTypeHandler" /> class.
-            </summary>
-            <param name="cmfPackage"></param>
-            <param name="fileSystem"></param>
-        </member>
-        <member name="M:Cmf.Common.Cli.Handlers.PackageTypeHandler.GenerateDeploymentFrameworkManifest(System.IO.Abstractions.IDirectoryInfo)">
-            <summary>
-            Generates the deployment framework manifest.
-            </summary>
-            <param name="packageOutputDir">The package output dir.</param>
-            <exception cref="T:Cmf.Common.Cli.Utilities.CliException"></exception>
-        </member>
-        <member name="M:Cmf.Common.Cli.Handlers.PackageTypeHandler.GetContentToIgnore(Cmf.Common.Cli.Objects.ContentToPack,System.IO.Abstractions.IDirectoryInfo,System.Collections.Generic.List{System.String})">
-            <summary>
-            Gets the content to ignore.
-            </summary>
-            <param name="contentToPack">The content to pack.</param>
-            <param name="packDirectory">The pack directory.</param>
-            <param name="defaultContentToIgnore">The default content to ignore.</param>
-            <returns></returns>
-        </member>
-        <member name="M:Cmf.Common.Cli.Handlers.PackageTypeHandler.FinalArchive(System.IO.Abstractions.IDirectoryInfo,System.IO.Abstractions.IDirectoryInfo)">
-            <summary>
-            Final Archive the package
-            </summary>
-            <param name="packageOutputDir">The pack directory.</param>
-            <param name="outputDir">The Output directory.</param>
-            <returns></returns>
-        </member>
-        <member name="M:Cmf.Common.Cli.Handlers.PackageTypeHandler.GetContentToPack(System.IO.Abstractions.IDirectoryInfo)">
-            <summary>
-            Get Content To pack
-            </summary>
-            <param name="packageOutputDir">The pack directory.</param>
-            <returns></returns>
-        </member>
-        <member name="M:Cmf.Common.Cli.Handlers.PackageTypeHandler.CopyInstallDependencies(System.IO.Abstractions.IDirectoryInfo)">
-            <summary>
-            Copies the install dependencies.
-            </summary>
-            <param name="packageOutputDir">The package output dir.</param>
-        </member>
-        <member name="M:Cmf.Common.Cli.Handlers.PackageTypeHandler.Bump(System.String,System.String,System.Collections.Generic.Dictionary{System.String,System.Object})">
-            <summary>
-            Bumps the specified version.
-            </summary>
-            <param name="version">The version.</param>
-            <param name="buildNr">The version for build Nr.</param>
-            <param name="bumpInformation">The bump information.</param>
-        </member>
-        <member name="M:Cmf.Common.Cli.Handlers.PackageTypeHandler.Build">
-            <summary>
-            Builds this instance.
-            </summary>
-        </member>
-        <member name="M:Cmf.Common.Cli.Handlers.PackageTypeHandler.Pack(System.IO.Abstractions.IDirectoryInfo,System.IO.Abstractions.IDirectoryInfo)">
-            <summary>
-            Packs the specified package output dir.
-            </summary>
-            <param name="packageOutputDir">The package output dir.</param>
-            <param name="outputDir">The output dir.</param>
-        </member>
-        <member name="M:Cmf.Common.Cli.Handlers.PackageTypeHandler.RestoreDependencies(System.Uri[])">
-            <summary>
-            Restore the the current package's dependencies to the dependencies folder
-            </summary>
-            <param name="repoUris">The Uris for the package repos</param>
-            <exception cref="T:Cmf.Common.Cli.Utilities.CliException">thrown when a repo uri is not available or in an incorrect format</exception>
-        </member>
-        <member name="T:Cmf.Common.Cli.Handlers.PresentationPackageTypeHandler">
-             <summary>
-            
-             </summary>
-             <seealso cref="T:Cmf.Common.Cli.Handlers.PackageTypeHandler" />
-        </member>
-        <member name="M:Cmf.Common.Cli.Handlers.PresentationPackageTypeHandler.GeneratePresentationConfigFile(System.IO.Abstractions.IDirectoryInfo)">
-            <summary>
-            Generates the presentation configuration file.
-            </summary>
-            <param name="packageOutputDir">The package output dir.</param>
-        </member>
-        <member name="M:Cmf.Common.Cli.Handlers.PresentationPackageTypeHandler.#ctor(Cmf.Common.Cli.Objects.CmfPackage)">
-            <summary>
-            Initializes a new instance of the <see cref="T:Cmf.Common.Cli.Handlers.PresentationPackageTypeHandler" /> class.
-            </summary>
-            <param name="cmfPackage">The CMF package.</param>
-        </member>
-        <member name="M:Cmf.Common.Cli.Handlers.PresentationPackageTypeHandler.Bump(System.String,System.String,System.Collections.Generic.Dictionary{System.String,System.Object})">
-            <summary>
-            Bumps the specified version.
-            </summary>
-            <param name="version">The version.</param>
-            <param name="buildNr">The version for build Nr.</param>
-            <param name="bumpInformation">The bump information.</param>
-        </member>
-        <member name="M:Cmf.Common.Cli.Handlers.PresentationPackageTypeHandler.Pack(System.IO.Abstractions.IDirectoryInfo,System.IO.Abstractions.IDirectoryInfo)">
-            <summary>
-            Packs the specified package output dir.
-            </summary>
-            <param name="packageOutputDir">The package output dir.</param>
-            <param name="outputDir">The output dir.</param>
-        </member>
-        <member name="T:Cmf.Common.Cli.Handlers.ReportingPackageTypeHandler">
-             <summary>
-            
-             </summary>
-             <seealso cref="T:Cmf.Common.Cli.Handlers.PackageTypeHandler" />
-        </member>
-        <member name="M:Cmf.Common.Cli.Handlers.ReportingPackageTypeHandler.#ctor(Cmf.Common.Cli.Objects.CmfPackage)">
-            <summary>
-            Initializes a new instance of the <see cref="T:Cmf.Common.Cli.Handlers.ReportingPackageTypeHandler" /> class.
-            </summary>
-            <param name="cmfPackage">The CMF package.</param>
-        </member>
-        <member name="T:Cmf.Common.Cli.Handlers.RootPackageTypeHandler">
-             <summary>
-            
-             </summary>
-             <seealso cref="T:Cmf.Common.Cli.Handlers.PackageTypeHandler" />
-        </member>
-        <member name="M:Cmf.Common.Cli.Handlers.RootPackageTypeHandler.#ctor(Cmf.Common.Cli.Objects.CmfPackage)">
-            <summary>
-            Initializes a new instance of the <see cref="T:Cmf.Common.Cli.Handlers.RootPackageTypeHandler" /> class.
-            </summary>
-            <param name="cmfPackage">The CMF package.</param>
-        </member>
-        <member name="T:Cmf.Common.Cli.Handlers.TestPackageTypeHandler">
-             <summary>
-            
-             </summary>
-             <seealso cref="T:Cmf.Common.Cli.Handlers.PackageTypeHandler" />
-        </member>
-        <member name="M:Cmf.Common.Cli.Handlers.TestPackageTypeHandler.GenerateDeploymentFrameworkManifest(System.IO.Abstractions.IDirectoryInfo)">
-            <summary>
-            Generates the deployment framework manifest.
-            </summary>
-            <param name="packageOutputDir">The package output dir.</param>
-            <exception cref="T:Cmf.Common.Cli.Utilities.CliException"></exception>
-        </member>
-        <member name="M:Cmf.Common.Cli.Handlers.TestPackageTypeHandler.#ctor(Cmf.Common.Cli.Objects.CmfPackage)">
-            <summary>
-            Initializes a new instance of the <see cref="T:Cmf.Common.Cli.Handlers.TestPackageTypeHandler" /> class.
-            </summary>
-            <param name="cmfPackage">The CMF package.</param>
-        </member>
-        <member name="M:Cmf.Common.Cli.Handlers.TestPackageTypeHandler.Bump(System.String,System.String,System.Collections.Generic.Dictionary{System.String,System.Object})">
-            <summary>
-            Bumps the specified CMF package.
-            </summary>
-            <param name="version">The version.</param>
-            <param name="buildNr">The version for build Nr.</param>
-            <param name="bumpInformation">The bump information.</param>
-        </member>
-        <member name="T:Cmf.Common.Cli.Interfaces.IPackageTypeHandler">
-             <summary>
-            
-             </summary>
-        </member>
-        <member name="P:Cmf.Common.Cli.Interfaces.IPackageTypeHandler.DefaultContentToIgnore">
-            <summary>
-            Gets or sets the default content to ignore.
-            </summary>
-            <value>
-            The default content to ignore.
-            </value>
-        </member>
-        <member name="M:Cmf.Common.Cli.Interfaces.IPackageTypeHandler.Bump(System.String,System.String,System.Collections.Generic.Dictionary{System.String,System.Object})">
-            <summary>
-            Bumps the specified version.
-            </summary>
-            <param name="version">The version.</param>
-            <param name="buildNr">The version for build Nr.</param>
-            <param name="bumpInformation">The bump information.</param>
-        </member>
-        <member name="M:Cmf.Common.Cli.Interfaces.IPackageTypeHandler.Build">
-            <summary>
-            Builds this instance.
-            </summary>
-        </member>
-        <member name="M:Cmf.Common.Cli.Interfaces.IPackageTypeHandler.Pack(System.IO.Abstractions.IDirectoryInfo,System.IO.Abstractions.IDirectoryInfo)">
-            <summary>
-            Packs the specified package output dir.
-            </summary>
-            <param name="packageOutputDir">The package output dir.</param>
-            <param name="outputDir">The output dir.</param>
-        </member>
-        <member name="M:Cmf.Common.Cli.Interfaces.IPackageTypeHandler.RestoreDependencies(System.Uri[])">
-            <summary>
-            Restore package dependencies (declared in cmfpackage.json) from repository packages
-            </summary>
-        </member>
-        <member name="T:Cmf.Common.Cli.Log">
-             <summary>
-            
-             </summary>
-        </member>
-        <member name="F:Cmf.Common.Cli.Log.Level">
-            <summary>
-            The level
-            </summary>
-        </member>
-        <member name="M:Cmf.Common.Cli.Log.Debug(System.String)">
-            <summary>
-            Debugs the specified MSG.
-            </summary>
-            <param name="msg">The MSG.</param>
-        </member>
-        <member name="M:Cmf.Common.Cli.Log.Verbose(System.String)">
-            <summary>
-            Verboses the specified MSG.
-            </summary>
-            <param name="msg">The MSG.</param>
-        </member>
-        <member name="M:Cmf.Common.Cli.Log.Information(System.String)">
-            <summary>
-            Informations the specified MSG.
-            </summary>
-            <param name="msg">The MSG.</param>
-        </member>
-        <member name="M:Cmf.Common.Cli.Log.Warning(System.String)">
-            <summary>
-            Warnings the specified MSG.
-            </summary>
-            <param name="msg">The MSG.</param>
-        </member>
-        <member name="M:Cmf.Common.Cli.Log.Error(System.String)">
-            <summary>
-            Errors the specified MSG.
-            </summary>
-            <param name="msg">The MSG.</param>
-        </member>
-        <member name="M:Cmf.Common.Cli.Log.Progress(System.String,System.Boolean)">
-            <summary>
-            Logs the progress of an operation, single line with a spinner
-            TODO: this needs a better API and implementation, it's a mess
-            </summary>
-            <param name="msg">message to print</param>
-            <param name="end">should stop the spinner and clear the console line</param>
-        </member>
-        <member name="M:Cmf.Common.Cli.Log.Write(System.String)">
-            <summary>
-            Writes the specified MSG.
-            </summary>
-            <param name="msg">The MSG.</param>
-        </member>
-        <member name="T:Cmf.Common.Cli.LogLevel">
-             <summary>
-            
-             </summary>
-        </member>
-        <member name="F:Cmf.Common.Cli.LogLevel.Debug">
-            <summary>
-            The debug
-            </summary>
-        </member>
-        <member name="F:Cmf.Common.Cli.LogLevel.Verbose">
-            <summary>
-            The verbose
-            </summary>
-        </member>
-        <member name="F:Cmf.Common.Cli.LogLevel.Information">
-            <summary>
-            The information
-            </summary>
-        </member>
-        <member name="F:Cmf.Common.Cli.LogLevel.Warning">
-            <summary>
-            The warning
-            </summary>
-        </member>
-        <member name="F:Cmf.Common.Cli.LogLevel.Error">
-            <summary>
-            The error
-            </summary>
-        </member>
-        <member name="T:Cmf.Common.Cli.Objects.CmfPackage">
-             <summary>
-            
-             </summary>
-             <seealso cref="!:System.IEquatable&lt;Cmf.Common.Cli.Objects.CmfPackage&gt;" />
-        </member>
-        <member name="F:Cmf.Common.Cli.Objects.CmfPackage.FileInfo">
-            <summary>
-            The file information
-            </summary>
-        </member>
-        <member name="F:Cmf.Common.Cli.Objects.CmfPackage.IsToSetDefaultValues">
-            <summary>
-            The skip set default values
-            </summary>
-        </member>
-        <member name="P:Cmf.Common.Cli.Objects.CmfPackage.PackageName">
-            <summary>
-            Gets the name of the package.
-            </summary>
-            <value>
-            The name of the package.
-            </value>
-        </member>
-        <member name="P:Cmf.Common.Cli.Objects.CmfPackage.ZipPackageName">
-            <summary>
-            Gets the name of the zip package.
-            </summary>
-            <value>
-            The name of the zip package.
-            </value>
-        </member>
-        <member name="P:Cmf.Common.Cli.Objects.CmfPackage.Name">
-            <summary>
-            Gets the name.
-            </summary>
-            <value>
-            The name.
-            </value>
-        </member>
-        <member name="P:Cmf.Common.Cli.Objects.CmfPackage.PackageId">
-            <summary>
-            Gets or sets the package identifier.
-            </summary>
-            <value>
-            The package identifier.
-            </value>
-        </member>
-        <member name="P:Cmf.Common.Cli.Objects.CmfPackage.Version">
-            <summary>
-            Gets or sets the version.
-            </summary>
-            <value>
-            The version.
-            </value>
-        </member>
-        <member name="P:Cmf.Common.Cli.Objects.CmfPackage.Description">
-            <summary>
-            Gets or sets the description.
-            </summary>
-            <value>
-            The description.
-            </value>
-        </member>
-        <member name="P:Cmf.Common.Cli.Objects.CmfPackage.PackageType">
-            <summary>
-            Gets or sets the type of the package.
-            </summary>
-            <value>
-            The type of the package.
-            </value>
-        </member>
-        <member name="P:Cmf.Common.Cli.Objects.CmfPackage.TargetDirectory">
-            <summary>
-            Gets or sets the target directory where the package contents should be installed.
-            This is used when the package is installed using Deployment Framework and ignored when it is installed using Environment Manager.
-            </summary>
-            <value>
-            The target directory.
-            </value>
-        </member>
-        <member name="P:Cmf.Common.Cli.Objects.CmfPackage.TargetLayer">
-            <summary>
-            Gets or sets the target layer, which means the container in which the packages contents should be installed.
-            This is used when the package is installed using Environment Manager and ignored when it is installed using Deployment Framework.
-            </summary>
-            <value>
-            The target layer.
-            </value>
-        </member>
-        <member name="P:Cmf.Common.Cli.Objects.CmfPackage.IsInstallable">
-            <summary>
-            Gets or sets a value indicating whether this instance is installable.
-            </summary>
-            <value>
-              <c>true</c> if this instance is installable; otherwise, <c>false</c>.
-            </value>
-        </member>
-        <member name="P:Cmf.Common.Cli.Objects.CmfPackage.IsUniqueInstall">
-            <summary>
-            Gets or sets the is unique install.
-            </summary>
-            <value>
-            The is unique install.
-            </value>
-        </member>
-        <member name="P:Cmf.Common.Cli.Objects.CmfPackage.Keywords">
-            <summary>
-            Gets or sets the is root package.
-            </summary>
-            <value>
-            The is root package.
-            </value>
-        </member>
-        <member name="P:Cmf.Common.Cli.Objects.CmfPackage.IsToSetDefaultSteps">
-            <summary>
-            Gets or sets the set default steps.
-            </summary>
-            <value>
-            The set default steps.
-            </value>
-        </member>
-        <member name="P:Cmf.Common.Cli.Objects.CmfPackage.Dependencies">
-            <summary>
-            Gets or sets the dependencies.
-            </summary>
-            <value>
-            The dependencies.
-            </value>
-        </member>
-        <member name="P:Cmf.Common.Cli.Objects.CmfPackage.Steps">
-            <summary>
-            Gets or sets the steps.
-            </summary>
-            <value>
-            The steps.
-            </value>
-        </member>
-        <member name="P:Cmf.Common.Cli.Objects.CmfPackage.ContentToPack">
-            <summary>
-            Gets or sets the content to pack.
-            </summary>
-            <value>
-            The content to pack.
-            </value>
-        </member>
-        <member name="P:Cmf.Common.Cli.Objects.CmfPackage.XmlInjection">
-            <summary>
-            Gets or sets the deployment framework UI file.
-            </summary>
-            <value>
-            The deployment framework UI file.
-            </value>
-        </member>
-        <member name="P:Cmf.Common.Cli.Objects.CmfPackage.TestPackages">
-            <summary>
-            Gets or sets the Test Package Id.
-            </summary>
-            <value>
-            The Test Package Id.
-            </value>
-        </member>
-        <member name="P:Cmf.Common.Cli.Objects.CmfPackage.Location">
-            <summary>
-            The location of the package
-            </summary>
-        </member>
-        <member name="P:Cmf.Common.Cli.Objects.CmfPackage.Uri">
-            <summary>
-            The Uri of the package
-            </summary>
-        </member>
-        <member name="M:Cmf.Common.Cli.Objects.CmfPackage.ValidatePackage">
-            <summary>
-            Validates the package.
-            </summary>
-        </member>
-        <member name="M:Cmf.Common.Cli.Objects.CmfPackage.#ctor(System.String,System.String,System.String,System.String,Cmf.Common.Cli.Enums.PackageType,System.String,System.String,System.Nullable{System.Boolean},System.Nullable{System.Boolean},System.String,System.Nullable{System.Boolean},Cmf.Common.Cli.Objects.DependencyCollection,System.Collections.Generic.List{Cmf.Common.Cli.Objects.Step},System.Collections.Generic.List{Cmf.Common.Cli.Objects.ContentToPack},System.Collections.Generic.List{System.String},Cmf.Common.Cli.Objects.DependencyCollection)">
-            <summary>
-            Initializes a new instance of the <see cref="T:Cmf.Common.Cli.Objects.CmfPackage"/> class.
-            </summary>
-            <param name="name">The name.</param>
-            <param name="packageId">The package identifier.</param>
-            <param name="version">The version.</param>
-            <param name="description">The description.</param>
-            <param name="packageType">Type of the package.</param>
-            <param name="targetDirectory">The target directory.</param>
-            <param name="targetLayer">The target layer.</param>
-            <param name="isInstallable">The is installable.</param>
-            <param name="isUniqueInstall">The is unique install.</param>
-            <param name="keywords">The keywords.</param>
-            <param name="isToSetDefaultSteps">The is to set default steps.</param>
-            <param name="dependencies">The dependencies.</param>
-            <param name="steps">The steps.</param>
-            <param name="contentToPack">The content to pack.</param>
-            <param name="xmlInjection">The XML injection.</param>
-            <param name="testPackages">The test Packages.</param>
-        </member>
-        <member name="M:Cmf.Common.Cli.Objects.CmfPackage.#ctor">
-            <summary>
-            initialize an empty CmfPackage
-            </summary>
-        </member>
-        <member name="M:Cmf.Common.Cli.Objects.CmfPackage.#ctor(System.IO.Abstractions.IFileSystem)">
-            <summary>
-            Initialize an empty CmfPackage with a specific file system
-            </summary>
-            <param name="fileSystem"></param>
-        </member>
-        <member name="M:Cmf.Common.Cli.Objects.CmfPackage.Equals(Cmf.Common.Cli.Objects.CmfPackage)">
-            <summary>
-            Indicates whether the current object is equal to another object of the same type.
-            </summary>
-            <param name="other">An object to compare with this object.</param>
-            <returns>
-              <see langword="true" /> if the current object is equal to the <paramref name="other" /> parameter; otherwise, <see langword="false" />.
-            </returns>
-        </member>
-        <member name="M:Cmf.Common.Cli.Objects.CmfPackage.GetFileInfo">
-            <summary>
-            Gets or sets the file information.
-            </summary>
-            <returns>
-            The file information.
-            </returns>
-        </member>
-        <member name="M:Cmf.Common.Cli.Objects.CmfPackage.SetFileInfo(System.IO.Abstractions.IFileInfo)">
-            <summary>
-            Gets or sets the file information.
-            </summary>
-            <param name="value">The file information.</param>
-        </member>
-        <member name="M:Cmf.Common.Cli.Objects.CmfPackage.SetDefaultValues(System.String,System.String,System.String,System.Nullable{System.Boolean},System.Nullable{System.Boolean},System.String,System.Collections.Generic.List{Cmf.Common.Cli.Objects.Step})">
-            <summary>
-            Sets the defaults.
-            </summary>
-            <param name="name">The name.</param>
-            <param name="targetDirectory">The target directory.</param>
-            <param name="targetLayer">The target layer container.</param>
-            <param name="isInstallable">The is installable.</param>
-            <param name="isUniqueInstall">The is unique install.</param>
-            <param name="keywords">The keywords.</param>
-            <param name="steps">The steps.</param>
-            <exception cref="T:Cmf.Common.Cli.Utilities.CliException"></exception>
-        </member>
-        <member name="M:Cmf.Common.Cli.Objects.CmfPackage.SetVersion(System.String)">
-            <summary>
-            Sets the version.
-            </summary>
-            <param name="version">The version.</param>
-            <exception cref="T:System.NotImplementedException"></exception>
-        </member>
-<<<<<<< HEAD
-        <member name="M:Cmf.Common.Cli.Objects.CmfPackage.LoadDependencies(System.Collections.Generic.IEnumerable{System.Uri},System.Boolean)">
-=======
-        <member name="M:Cmf.Common.Cli.Objects.CmfPackage.LoadDependencies(System.Uri[],System.Boolean)">
->>>>>>> 1c01d106
-            <summary>
-            Builds a dependency tree by attaching the CmfPackage objects to the parent's dependencies
-            Can run recursively and fetch packages from a DF repository.
-            Supports cycles
-            </summary>
-            <param name="repoUris">the address of the package repositories (currently only folders are supported)</param>
-            <param name="recurse">should we run recursively</param>
-            <returns>this CmfPackage for chaining, but the method itself is mutable</returns>
-        </member>
-        <member name="M:Cmf.Common.Cli.Objects.CmfPackage.Load(System.IO.Abstractions.IFileInfo,System.Boolean,System.IO.Abstractions.IFileSystem)">
-            <summary>
-            Loads the specified file.
-            </summary>
-            <param name="file">The file.</param>
-            <param name="setDefaultValues"></param>
-            <param name="fileSystem">the underlying file system</param>
-            <returns></returns>
-            <exception cref="T:Cmf.Common.Cli.Utilities.CliException">
-            </exception>
-            <exception cref="T:Cmf.Common.Cli.Utilities.CliException"></exception>
-        </member>
-        <member name="M:Cmf.Common.Cli.Objects.CmfPackage.LoadFromRepo(System.IO.Abstractions.IDirectoryInfo[],System.String,System.String,System.IO.Abstractions.IFileSystem)">
-            <summary>
-            Gets the URI from repos.
-            </summary>
-            <param name="repoDirectories">The repo directories.</param>
-            <param name="packageId"></param>
-            <param name="version"></param>
-            <param name="fileSystem"></param>
-            <returns></returns>
-        </member>
-        <member name="M:Cmf.Common.Cli.Objects.CmfPackage.FromManifest(System.String,System.Boolean,System.IO.Abstractions.IFileSystem)">
-            <summary>
-            Create a CmfPackage object from a DF package manifest
-            </summary>
-            <param name="manifest">the manifest content</param>
-            <param name="setDefaultValues">should set default values</param>
-            <param name="fileSystem">the underlying file system</param>
-            <returns>a CmfPackage</returns>
-        </member>
-        <member name="M:Cmf.Common.Cli.Objects.CmfPackage.IsRootPackage">
-            <summary>
-            Determines whether [is root package].
-            </summary>
-            <returns>
-              <c>true</c> if [is root package] [the specified CMF package]; otherwise, <c>false</c>.
-            </returns>
-        </member>
-        <member name="M:Cmf.Common.Cli.Objects.CmfPackage.SaveCmfPackage">
-            <summary>
-            Saves the CMF package.
-            </summary>
-        </member>
-        <member name="M:Cmf.Common.Cli.Objects.CmfPackage.Equals(System.Object)">
-            <summary>
-            Equalses the specified object.
-            </summary>
-            <param name="obj">The object.</param>
-            <returns></returns>
-        </member>
-        <member name="M:Cmf.Common.Cli.Objects.CmfPackage.GetHashCode">
-            <summary>
-            Gets the hash code.
-            </summary>
-            <returns></returns>
-            <exception cref="T:System.NotImplementedException"></exception>
-        </member>
-        <member name="T:Cmf.Common.Cli.Objects.CmfPackageCollection">
-             <summary>
-            
-             </summary>
-             <seealso cref="!:System.Collections.Generic.List&lt;Objects.CmfPackage&gt;" />
-        </member>
-        <member name="M:Cmf.Common.Cli.Objects.CmfPackageCollection.GetDependency(Cmf.Common.Cli.Objects.Dependency)">
-            <summary>
-            Gets the dependency.
-            </summary>
-            <param name="dependency">The dependency.</param>
-            <returns></returns>
-        </member>
-        <member name="M:Cmf.Common.Cli.Objects.CmfPackageCollection.Contains(Cmf.Common.Cli.Objects.CmfPackage)">
-            <summary>
-            Determines whether this instance contains the object.
-            </summary>
-            <param name="cmfPackage"></param>
-            <returns>
-              <c>true</c> if [contains] [the specified dependency]; otherwise, <c>false</c>.
-            </returns>
-        </member>
-        <member name="T:Cmf.Common.Cli.Objects.ContentToPack">
-             <summary>
-            
-             </summary>
-             <seealso cref="!:System.IEquatable&lt;Cmf.Common.Cli.Objects.ContentToPack&gt;" />
-        </member>
-        <member name="P:Cmf.Common.Cli.Objects.ContentToPack.Source">
-            <summary>
-            Gets or sets the source.
-            </summary>
-            <value>
-            The source.
-            </value>
-        </member>
-        <member name="P:Cmf.Common.Cli.Objects.ContentToPack.Target">
-            <summary>
-            Gets or sets the target.
-            </summary>
-            <value>
-            The target.
-            </value>
-        </member>
-        <member name="P:Cmf.Common.Cli.Objects.ContentToPack.IgnoreFiles">
-            <summary>
-            Gets or sets the ignore file.
-            </summary>
-            <value>
-            The ignore file.
-            </value>
-        </member>
-        <member name="P:Cmf.Common.Cli.Objects.ContentToPack.Action">
-            <summary>
-            Gets or sets the action to be applied to the content
-            Default is "pack"
-            </summary>
-        </member>
-        <member name="P:Cmf.Common.Cli.Objects.ContentToPack.ContentType">
-            <summary>
-            Gets or sets the type of the content.
-            Default value = Generic
-            </summary>
-            <value>
-            The type of the content.
-            </value>
-        </member>
-        <member name="M:Cmf.Common.Cli.Objects.ContentToPack.Equals(Cmf.Common.Cli.Objects.ContentToPack)">
-            <summary>
-            Indicates whether the current object is equal to another object of the same type.
-            </summary>
-            <param name="other">An object to compare with this object.</param>
-            <returns>
-              <see langword="true" /> if the current object is equal to the <paramref name="other" /> parameter; otherwise, <see langword="false" />.
-            </returns>
-        </member>
-        <member name="T:Cmf.Common.Cli.Objects.Dependency">
-             <summary>
-            
-             </summary>
-             <seealso cref="T:System.IEquatable`1" />
-        </member>
-        <member name="P:Cmf.Common.Cli.Objects.Dependency.Id">
-            <summary>
-            Gets or sets the identifier.
-            </summary>
-            <value>
-            The identifier.
-            </value>
-        </member>
-        <member name="P:Cmf.Common.Cli.Objects.Dependency.Version">
-            <summary>
-            Gets or sets the version.
-            </summary>
-            <value>
-            The version.
-            </value>
-        </member>
-        <member name="P:Cmf.Common.Cli.Objects.Dependency.Mandatory">
-            <summary>
-            Gets or sets a value indicating whether this <see cref="T:Cmf.Common.Cli.Objects.Dependency" /> is mandatory.
-            </summary>
-            <value>
-              <c>true</c> if mandatory; otherwise, <c>false</c>.
-            </value>
-        </member>
-        <member name="P:Cmf.Common.Cli.Objects.Dependency.CmfPackage">
-            <summary>
-            The CmfPackage that satisfies this dependency
-            </summary>
-        </member>
-        <member name="P:Cmf.Common.Cli.Objects.Dependency.IsMissing">
-            <summary>
-            Is this package missing, i.e. we could not find it anywhere to satisfy this dependency
-            </summary>
-        </member>
-        <member name="M:Cmf.Common.Cli.Objects.Dependency.#ctor(System.String,System.String)">
-            <summary>
-            Initializes a new instance of the <see cref="T:Cmf.Common.Cli.Objects.Dependency" /> class.
-            </summary>
-            <param name="id">The identifier.</param>
-            <param name="version">The version.</param>
-            <exception cref="T:System.ArgumentNullException">id
-            or
-            version</exception>
-        </member>
-        <member name="M:Cmf.Common.Cli.Objects.Dependency.#ctor">
-            <summary>
-            Initializes a new instance of the <see cref="T:Cmf.Common.Cli.Objects.Dependency" /> class.
-            </summary>
-        </member>
-        <member name="M:Cmf.Common.Cli.Objects.Dependency.Equals(Cmf.Common.Cli.Objects.Dependency)">
-            <summary>
-            Indicates whether the current object is equal to another object of the same type.
-            </summary>
-            <param name="other">An object to compare with this object.</param>
-            <returns>
-              <see langword="true" /> if the current object is equal to the <paramref name="other" /> parameter; otherwise, <see langword="false" />.
-            </returns>
-        </member>
-        <member name="T:Cmf.Common.Cli.Objects.DependencyCollection">
-             <summary>
-            
-             </summary>
-             <seealso cref="!:System.Collections.Generic.List&lt;Cmf.Common.Cli.Objects.Dependency&gt;" />
-        </member>
-        <member name="M:Cmf.Common.Cli.Objects.DependencyCollection.Contains(Cmf.Common.Cli.Objects.Dependency)">
-            <summary>
-            Gets the dependency.
-            </summary>
-            <param name="dependency">The dependency.</param>
-            <returns>
-              <c>true</c> if [contains] [the specified dependency]; otherwise, <c>false</c>.
-            </returns>
-        </member>
-        <member name="M:Cmf.Common.Cli.Objects.DependencyCollection.Contains(Cmf.Common.Cli.Objects.Dependency,System.Boolean)">
-            <summary>
-            Determines whether this instance contains the object.
-            </summary>
-            <param name="dependency">The dependency.</param>
-            <param name="ignoreVersion">if set to <c>true</c> [ignore version].</param>
-            <returns>
-              <c>true</c> if [contains] [the specified dependency]; otherwise, <c>false</c>.
-            </returns>
-        </member>
-<<<<<<< HEAD
-        <member name="M:Cmf.Common.Cli.Objects.DependencyCollection.Get(Cmf.Common.Cli.Objects.Dependency)">
-            <summary>
-            Gets the specified dependency.
-            </summary>
-            <param name="dependency">The dependency.</param>
-            <returns></returns>
-=======
-        <member name="T:Cmf.Common.Cli.Objects.ExecutionContext">
-            <summary>
-            The current execution context
-            </summary>
-        </member>
-        <member name="P:Cmf.Common.Cli.Objects.ExecutionContext.Instance">
-            <summary>
-            The current ExecutionContext object
-            </summary>
-        </member>
-        <member name="P:Cmf.Common.Cli.Objects.ExecutionContext.RepositoriesConfig">
-            <summary>
-            The current execution RepositoriesConfig object
-            </summary>
-        </member>
-        <member name="M:Cmf.Common.Cli.Objects.ExecutionContext.Initialize(System.IO.Abstractions.IFileSystem)">
-            <summary>
-            Initialize the current ExecutionContext instance
-            </summary>
->>>>>>> 1c01d106
-        </member>
-        <member name="T:Cmf.Common.Cli.Objects.FileToPack">
-             <summary>
-            
-             </summary>
-        </member>
-        <member name="P:Cmf.Common.Cli.Objects.FileToPack.Source">
-            <summary>
-            Gets or sets the source.
-            </summary>
-            <value>
-            The source.
-            </value>
-        </member>
-        <member name="P:Cmf.Common.Cli.Objects.FileToPack.Target">
-            <summary>
-            Gets or sets the target.
-            </summary>
-            <value>
-            The target.
-            </value>
-        </member>
-        <member name="P:Cmf.Common.Cli.Objects.FileToPack.ContentToPack">
-            <summary>
-            Gets or sets the content to pack.
-            </summary>
-            <value>
-            The content to pack.
-            </value>
-        </member>
-        <member name="M:Cmf.Common.Cli.Objects.FileToPack.#ctor(System.IO.Abstractions.IFileInfo,System.IO.Abstractions.IFileInfo,Cmf.Common.Cli.Objects.ContentToPack)">
-            <summary>
-            Initializes a new instance of the <see cref="T:Cmf.Common.Cli.Objects.FileToPack"/> class.
-            </summary>
-            <param name="source">The source.</param>
-            <param name="target">The target.</param>
-            <param name="contentToPack">The content to pack.</param>
-        </member>
-        <member name="M:Cmf.Common.Cli.Objects.FileToPack.#ctor">
-            <summary>
-            Initializes a new instance of the <see cref="T:Cmf.Common.Cli.Objects.FileToPack"/> class.
-            </summary>
-        </member>
-        <member name="T:Cmf.Common.Cli.Objects.RepositoriesConfig">
-            <summary>
-            The DF repositories used in this run
-            </summary>
-        </member>
-        <member name="P:Cmf.Common.Cli.Objects.RepositoriesConfig.CIRepository">
-            <summary>
-            The CI repository folder: this is the place where Packages built by CI are stored, by branch
-            </summary>
-        </member>
-        <member name="P:Cmf.Common.Cli.Objects.RepositoriesConfig.Repositories">
-            <summary>
-            The DF repositories: these contain package that we treat as official (i.e. upstream dependencies or already releases packages)
-            </summary>
-        </member>
-        <member name="M:Cmf.Common.Cli.Objects.RepositoriesConfig.#ctor">
-            <summary>
-            Initialize new RepositoriesConfig.
-            This constructor is only used as fallback, if a config is found in the filesystem, the file will be deserialized into this object
-            </summary>
-        </member>
-        <member name="T:Cmf.Common.Cli.Objects.Step">
-             <summary>
-            
-             </summary>
-             <seealso cref="!:System.IEquatable&lt;Cmf.Common.Cli.Objects.Step&gt;" />
-        </member>
-        <member name="P:Cmf.Common.Cli.Objects.Step.Type">
-            <summary>
-            Gets or sets the type.
-            </summary>
-            <value>
-            The type.
-            </value>
-        </member>
-        <member name="P:Cmf.Common.Cli.Objects.Step.Title">
-            <summary>
-            Gets or sets the title.
-            </summary>
-            <value>
-            The title.
-            </value>
-        </member>
-        <member name="P:Cmf.Common.Cli.Objects.Step.OnExecute">
-            <summary>
-            Gets or sets the on execute.
-            </summary>
-            <value>
-            The on execute.
-            </value>
-        </member>
-        <member name="P:Cmf.Common.Cli.Objects.Step.ContentPath">
-            <summary>
-            Gets or sets the content path.
-            </summary>
-            <value>
-            The content path.
-            </value>
-        </member>
-        <member name="P:Cmf.Common.Cli.Objects.Step.File">
-            <summary>
-            Gets or sets the file.
-            </summary>
-            <value>
-            The file.
-            </value>
-        </member>
-        <member name="P:Cmf.Common.Cli.Objects.Step.TagFile">
-            <summary>
-            Gets or sets a value indicating whether [tag file].
-            </summary>
-            <value>
-              <c>true</c> if [tag file]; otherwise, <c>false</c>.
-            </value>
-        </member>
-        <member name="P:Cmf.Common.Cli.Objects.Step.TargetDatabase">
-            <summary>
-            Gets or sets the target database.
-            </summary>
-            <value>
-            The target database.
-            </value>
-        </member>
-        <member name="P:Cmf.Common.Cli.Objects.Step.MessageType">
-            <summary>
-            Gets or sets the type of the message.
-            </summary>
-            <value>
-            The type of the message.
-            </value>
-        </member>
-        <member name="M:Cmf.Common.Cli.Objects.Step.#ctor(System.Nullable{Cmf.Common.Cli.Enums.StepType},System.String,System.String,System.String,System.String,System.Nullable{System.Boolean},System.String,System.Nullable{Cmf.Common.Cli.Enums.MessageType})">
-            <summary>
-            Initializes a new instance of the <see cref="T:Cmf.Common.Cli.Objects.Step" /> class.
-            </summary>
-            <param name="type">The type.</param>
-            <param name="title">The title.</param>
-            <param name="onExecute">The on execute.</param>
-            <param name="contentPath">The content path.</param>
-            <param name="file">The file.</param>
-            <param name="tagFile">The tag file.</param>
-            <param name="targetDatabase">The target database.</param>
-            <param name="messageType">Type of the message.</param>
-            <exception cref="T:System.ArgumentNullException">type</exception>
-        </member>
-        <member name="M:Cmf.Common.Cli.Objects.Step.#ctor">
-            <summary>
-            Initializes a new instance of the <see cref="T:Cmf.Common.Cli.Objects.Step" /> class.
-            </summary>
-        </member>
-        <member name="M:Cmf.Common.Cli.Objects.Step.#ctor(System.Nullable{Cmf.Common.Cli.Enums.StepType})">
-            <summary>
-            Initializes a new instance of the <see cref="T:Cmf.Common.Cli.Objects.Step" /> class.
-            </summary>
-            <param name="type">The type.</param>
-            <exception cref="T:System.ArgumentNullException">type</exception>
-        </member>
-        <member name="M:Cmf.Common.Cli.Objects.Step.Equals(Cmf.Common.Cli.Objects.Step)">
-            <summary>
-            Indicates whether the current object is equal to another object of the same type.
-            </summary>
-            <param name="other">An object to compare with this object.</param>
-            <returns>
-              <see langword="true" /> if the current object is equal to the <paramref name="other" /> parameter; otherwise, <see langword="false" />.
-            </returns>
-        </member>
-        <member name="T:Cmf.Common.Cli.Program">
-            <summary>
-            program entry point
-            </summary>
-        </member>
-        <member name="M:Cmf.Common.Cli.Program.Main(System.String[])">
-            <summary>
-            program entry point
-            </summary>
-            <param name="args"></param>
-            <returns></returns>
-        </member>
-        <member name="T:Cmf.Common.Cli.Utilities.CliException">
-             <summary>
-            
-             </summary>
-             <seealso cref="T:System.Exception" />
-        </member>
-        <member name="M:Cmf.Common.Cli.Utilities.CliException.#ctor">
-            <summary>
-            Initializes a new instance of the <see cref="T:Cmf.Common.Cli.Utilities.CliException"/> class.
-            </summary>
-        </member>
-        <member name="M:Cmf.Common.Cli.Utilities.CliException.#ctor(System.String)">
-            <summary>
-            Initializes a new instance of the <see cref="T:Cmf.Common.Cli.Utilities.CliException"/> class.
-            </summary>
-            <param name="message">The message that describes the error.</param>
-        </member>
-        <member name="M:Cmf.Common.Cli.Utilities.CliException.#ctor(System.String,System.Object[])">
-            <summary>
-            Initializes a new instance of the <see cref="T:Cmf.Common.Cli.Utilities.CliException"/> class.
-            </summary>
-            <param name="message">The message that describes the error.</param>
-            <param name="args"></param>
-        </member>
-        <member name="M:Cmf.Common.Cli.Utilities.CliException.#ctor(System.String,System.Exception)">
-            <summary>
-            Initializes a new instance of the <see cref="T:Cmf.Common.Cli.Utilities.CliException"/> class.
-            </summary>
-            <param name="message">The error message that explains the reason for the exception.</param>
-            <param name="innerException">The exception that is the cause of the current exception, or a null reference (<see langword="Nothing" /> in Visual Basic) if no inner exception is specified.</param>
-        </member>
-        <member name="M:Cmf.Common.Cli.Utilities.CliException.#ctor(System.Runtime.Serialization.SerializationInfo,System.Runtime.Serialization.StreamingContext)">
-            <summary>
-            Initializes a new instance of the <see cref="T:Cmf.Common.Cli.Utilities.CliException"/> class.
-            </summary>
-            <param name="info">The <see cref="T:System.Runtime.Serialization.SerializationInfo" /> that holds the serialized object data about the exception being thrown.</param>
-            <param name="context">The <see cref="T:System.Runtime.Serialization.StreamingContext" /> that contains contextual information about the source or destination.</param>
-        </member>
-        <member name="T:Cmf.Common.Cli.Utilities.ExtensionMethods">
-             <summary>
-            
-             </summary>
-        </member>
-        <member name="M:Cmf.Common.Cli.Utilities.ExtensionMethods.HasAny``1(System.Collections.Generic.IEnumerable{``0})">
-            <summary>
-            Determines whether a sequence contains any elements.
-            </summary>
-            <typeparam name="TSource">The type of the source.</typeparam>
-            <param name="source">The source.</param>
-            <returns>
-              <c>true</c> if the specified source has any; otherwise, <c>false</c>.
-            </returns>
-        </member>
-        <member name="M:Cmf.Common.Cli.Utilities.ExtensionMethods.HasAny``1(System.Collections.Generic.IEnumerable{``0},System.Func{``0,System.Boolean})">
-            <summary>
-            Determines whether a sequence contains any elements.
-            </summary>
-            <typeparam name="TSource">The type of the source.</typeparam>
-            <param name="source">The source.</param>
-            <param name="predicate"></param>
-            <returns>
-              <c>true</c> if the specified source has any; otherwise, <c>false</c>.
-            </returns>
-        </member>
-        <member name="M:Cmf.Common.Cli.Utilities.ExtensionMethods.Has(System.Collections.Generic.IEnumerable{System.Object},System.Object)">
-            <summary>
-            Determines whether [has] [the specified object].
-            </summary>
-            <param name="objects">The objects.</param>
-            <param name="obj">The object.</param>
-            <returns>
-              <c>true</c> if [has] [the specified object]; otherwise, <c>false</c>.
-            </returns>
-        </member>
-        <member name="M:Cmf.Common.Cli.Utilities.ExtensionMethods.GetPropertyValueFromTokenName(System.Object,System.String)">
-            <summary>
-            Gets the name of the property value from token.
-            </summary>
-            <param name="obj">The object.</param>
-            <param name="token">The token.</param>
-            <returns></returns>
-        </member>
-        <member name="M:Cmf.Common.Cli.Utilities.ExtensionMethods.IgnoreCaseEquals(System.String,System.String)">
-            <summary>
-            Ignores the case equals.
-            </summary>
-            <param name="str">The string.</param>
-            <param name="value">The value.</param>
-            <returns></returns>
-        </member>
-        <member name="M:Cmf.Common.Cli.Utilities.ExtensionMethods.LoadCmfPackagesFromSubDirectories(System.IO.Abstractions.IDirectoryInfo,Cmf.Common.Cli.Enums.PackageType,System.Boolean)">
-            <summary>
-            Gets the CMF package files from sub directories.
-            </summary>
-            <param name="directory">The directory.</param>
-            <param name="packageType">Type of the package.</param>
-            <param name="setDefaultValues"></param>
-            <returns></returns>
-        </member>
-        <member name="M:Cmf.Common.Cli.Utilities.ExtensionMethods.IsNullOrEmpty(System.Object)">
-            <summary>
-            Determines whether [is null or empty].
-            </summary>
-            <param name="obj">The object.</param>
-            <returns>
-              <c>true</c> if [is null or empty] [the specified object]; otherwise, <c>false</c>.
-            </returns>
-        </member>
-        <member name="M:Cmf.Common.Cli.Utilities.ExtensionMethods.IsList(System.Object)">
-            <summary>
-            Determines whether this instance is list.
-            </summary>
-            <param name="obj">The object.</param>
-            <returns>
-              <c>true</c> if the specified object is list; otherwise, <c>false</c>.
-            </returns>
-        </member>
-        <member name="M:Cmf.Common.Cli.Utilities.ExtensionMethods.Element(System.Xml.Linq.XContainer,System.Xml.Linq.XName,System.Boolean)">
-            <summary>
-            Gets the first (in document order) child element with the specified <see cref="T:System.Xml.Linq.XName" />.
-            </summary>
-            <param name="element">The element.</param>
-            <param name="name">The <see cref="T:System.Xml.Linq.XName" /> to match.</param>
-            <param name="ignoreCase">If set to <c>true</c> case will be ignored whilst searching for the <see cref="T:System.Xml.Linq.XElement" />.</param>
-            <returns>
-            A <see cref="T:System.Xml.Linq.XElement" /> that matches the specified <see cref="T:System.Xml.Linq.XName" />, or null.
-            </returns>
-        </member>
-        <member name="M:Cmf.Common.Cli.Utilities.ExtensionMethods.GetPackageJsonFile(System.IO.Abstractions.IDirectoryInfo)">
-            <summary>
-            Gets the package json file.
-            </summary>
-            <param name="packDirectory">The pack directory.</param>
-            <returns></returns>
-        </member>
-        <member name="M:Cmf.Common.Cli.Utilities.ExtensionMethods.ToCamelCase(System.String)">
-            <summary>
-            Converts to camelcase.
-            </summary>
-            <param name="str">The string.</param>
-            <returns></returns>
-        </member>
-        <member name="M:Cmf.Common.Cli.Utilities.ExtensionMethods.IsDirectory(System.Uri)">
-            <summary>
-            Determines whether this instance is directory.
-            </summary>
-            <param name="uri">The URI.</param>
-            <returns>
-              <c>true</c> if the specified URI is directory; otherwise, <c>false</c>.
-            </returns>
-        </member>
-        <member name="M:Cmf.Common.Cli.Utilities.ExtensionMethods.IsToken(System.String)">
-            <summary>
-            Determines whether the specified value is token.
-            </summary>
-            <param name="value">The value.</param>
-            <returns>
-              <c>true</c> if the specified value is token; otherwise, <c>false</c>.
-            </returns>
-        </member>
-        <member name="M:Cmf.Common.Cli.Utilities.ExtensionMethods.GetTokenName(System.String)">
-            <summary>
-            Gets the name of the token.
-            </summary>
-            <param name="token">The token.</param>
-            <returns></returns>
-        </member>
-        <member name="T:Cmf.Common.Cli.Utilities.FileSystemUtilities">
-             <summary>
-            
-             </summary>
-        </member>
-        <member name="M:Cmf.Common.Cli.Utilities.FileSystemUtilities.GetFilesToPack(Cmf.Common.Cli.Objects.ContentToPack,System.String,System.String,System.IO.Abstractions.IFileSystem,System.Collections.Generic.List{System.String},System.Boolean,System.Boolean,System.Collections.Generic.List{Cmf.Common.Cli.Objects.FileToPack})">
-            <summary>
-            Gets the files to pack.
-            </summary>
-            <param name="contentToPack">The content to pack.</param>
-            <param name="sourceDirName">Name of the source dir.</param>
-            <param name="destDirName">Name of the dest dir.</param>
-            <param name="contentToIgnore">The content to ignore.</param>
-            <param name="copySubDirs">if set to <c>true</c> [copy sub dirs].</param>
-            <param name="isCopyDependencies">if set to <c>true</c> [is copy dependencies].</param>
-            <param name="filesToPack">The files to pack.</param>
-            <param name="fileSystem">the underlying file system</param>
-            <returns></returns>
-            <exception cref="T:System.IO.DirectoryNotFoundException">$"Source directory does not exist or could not be found: {sourceDirName}</exception>
-        </member>
-        <member name="M:Cmf.Common.Cli.Utilities.FileSystemUtilities.CopyDirectory(System.String,System.String,System.IO.Abstractions.IFileSystem,System.Collections.Generic.List{System.String},System.Boolean,System.Boolean)">
-            <summary>
-            Directories copy.
-            </summary>
-            <param name="sourceDirName">Name of the source dir.</param>
-            <param name="destDirName">Name of the dest dir.</param>
-            <param name="contentToIgnore">The exclusions.</param>
-            <param name="copySubDirs">if set to <c>true</c> [copy sub dirs].</param>
-            <param name="isCopyDependencies">if set to <c>true</c> [is copy dependencies].</param>
-            <param name="fileSystem">the underlying file system</param>
-            <exception cref="T:System.IO.DirectoryNotFoundException">Source directory does not exist or could not be found: "
-            + sourceDirName</exception>
-        </member>
-        <member name="M:Cmf.Common.Cli.Utilities.FileSystemUtilities.ReadToString(System.IO.Abstractions.IFileInfo)">
-            <summary>
-            Reads to string.
-            </summary>
-            <param name="fi">The fi.</param>
-            <returns></returns>
-        </member>
-        <member name="M:Cmf.Common.Cli.Utilities.FileSystemUtilities.ReadToStringList(System.IO.Abstractions.IFileInfo)">
-            <summary>
-            Reads to string list.
-            </summary>
-            <param name="fi">The fi.</param>
-            <returns></returns>
-        </member>
-        <member name="M:Cmf.Common.Cli.Utilities.FileSystemUtilities.GetPackageRoot(System.IO.Abstractions.IFileSystem,System.String)">
-            <summary>
-            Gets the package root.
-            </summary>
-            <returns></returns>
-            <exception cref="T:Cmf.Common.Cli.Utilities.CliException">Cannot find package root. Are you in a valid package directory?</exception>
-        </member>
-        <member name="M:Cmf.Common.Cli.Utilities.FileSystemUtilities.GetProjectRoot(System.IO.Abstractions.IFileSystem,System.Boolean)">
-            <summary>
-            Gets the project root.
-            </summary>
-            <returns></returns>
-            <exception cref="T:Cmf.Common.Cli.Utilities.CliException">Cannot find project root. Are you in a valid project directory?</exception>
-            <exception cref="T:Cmf.Common.Cli.Utilities.CliException">Cannot find project root. Are you in a valid project directory?</exception>
-        </member>
-        <member name="M:Cmf.Common.Cli.Utilities.FileSystemUtilities.GetPackageRootByType(System.String,Cmf.Common.Cli.Enums.PackageType,System.IO.Abstractions.IFileSystem)">
-            <summary>
-            Gets the package root of type package root.
-            </summary>
-            <param name="directoryName">The current working directory</param>
-            <param name="packageType">Type of the package.</param>
-            <param name="fileSystem">the underlying file system</param>
-            <returns></returns>
-            <exception cref="T:Cmf.Common.Cli.Utilities.CliException">Cannot find project root. Are you in a valid project directory?</exception>
-        </member>
-        <member name="M:Cmf.Common.Cli.Utilities.FileSystemUtilities.ReadEnvironmentConfig(System.String,System.IO.Abstractions.IFileSystem)">
-            <summary>
-            Reads the environment configuration.
-            </summary>
-            <param name="envConfigName">Name of the env configuration.</param>
-            <param name="fileSystem">the underlying file system</param>
-            <returns></returns>
-        </member>
-        <member name="M:Cmf.Common.Cli.Utilities.FileSystemUtilities.ReadProjectConfig(System.IO.Abstractions.IFileSystem)">
-            <summary>
-            Reads the project configuration.
-            </summary>
-            <returns></returns>
-        </member>
-        <member name="M:Cmf.Common.Cli.Utilities.FileSystemUtilities.ReadRepositoriesConfig(System.IO.Abstractions.IFileSystem)">
-            <summary>
-            Read DF repositories config from filesystem
-            </summary>
-            <param name="fileSystem">The filesystem object</param>
-            <returns>a RepositoriesConfig object</returns>
-        </member>
-        <member name="M:Cmf.Common.Cli.Utilities.FileSystemUtilities.CopyStream(System.IO.Stream,System.IO.Stream)">
-            <summary>
-            Copies the contents of input to output. Doesn't close either stream.
-            </summary>
-            <param name="input">The input.</param>
-            <param name="output">The output.</param>
-        </member>
-        <member name="M:Cmf.Common.Cli.Utilities.FileSystemUtilities.CopyInstallDependenciesFiles(System.IO.Abstractions.IDirectoryInfo,Cmf.Common.Cli.Enums.PackageType,System.IO.Abstractions.IFileSystem)">
-            <summary>
-            Copies the install dependencies.
-            </summary>
-            <param name="packageOutputDir">The package output dir.</param>
-            <param name="packageType">Type of the package.</param>
-            <param name="fileSystem">the underlying file system</param>
-        </member>
-        <member name="M:Cmf.Common.Cli.Utilities.FileSystemUtilities.GetOutputDir(Cmf.Common.Cli.Objects.CmfPackage,System.IO.Abstractions.IDirectoryInfo,System.Boolean)">
-            <summary>
-            Gets the output dir.
-            </summary>
-            <param name="cmfPackage">The CMF package.</param>
-            <param name="outputDir">The output dir.</param>
-            <param name="force">if set to <c>true</c> [force].</param>
-            <returns></returns>
-        </member>
-        <member name="M:Cmf.Common.Cli.Utilities.FileSystemUtilities.GetPackageOutputDir(Cmf.Common.Cli.Objects.CmfPackage,System.IO.Abstractions.IDirectoryInfo,System.IO.Abstractions.IFileSystem)">
-            <summary>
-            Gets the package output dir.
-            </summary>
-            <param name="cmfPackage">The CMF package.</param>
-            <param name="packageDirectory">The package directory.</param>
-            <param name="fileSystem">the underlying file system</param>
-            <returns></returns>
-        </member>
-        <member name="M:Cmf.Common.Cli.Utilities.FileSystemUtilities.GetManifestFromPackage(System.String)">
-            <summary>
-            Get Manifest File From package
-            </summary>
-            <param name="packageFile"></param>
-            <returns></returns>
-        </member>
-        <member name="M:Cmf.Common.Cli.Utilities.FileSystemUtilities.GetFileContentFromPackage(System.String,System.String)">
-            <summary>
-            Get File Content From package
-            </summary>
-            <param name="packageFile"></param>
-            <param name="filename"></param>
-            <returns></returns>
-        </member>
-        <member name="M:Cmf.Common.Cli.Utilities.FileSystemUtilities.ZipDirectory(System.String,System.IO.Abstractions.IDirectoryInfo)">
-             <summary>
-            
-             </summary>
-             <param name="filePath"></param>
-             <param name="directory"></param>
-             <returns></returns>
-        </member>
-        <member name="M:Cmf.Common.Cli.Utilities.FileSystemUtilities.AllFilesAndFolders(System.IO.Abstractions.IDirectoryInfo)">
-            <summary>
-            Get all files and folders from a directory
-            </summary>
-            <param name="dir"></param>
-            <returns></returns>
-        </member>
-        <member name="T:Cmf.Common.Cli.Utilities.GenericUtilities">
-             <summary>
-            
-             </summary>
-        </member>
-        <member name="M:Cmf.Common.Cli.Utilities.GenericUtilities.GetEmbeddedResourceContent(System.String)">
-            <summary>
-            Read Embedded Resource file content and return it.
-            e.g. GetEmbeddedResourceContent("BuildScrips/cleanNodeModules.ps1")
-            NOTE: Don't forget to set the BuildAction for your resource as EmbeddedResource. Resources must be in the [root]/resources folder
-            </summary>
-            <param name="resourceName">the path of the embedded resource inside the [root}/resources folder</param>
-            <returns>
-            the resource content
-            </returns>
-        </member>
-        <member name="M:Cmf.Common.Cli.Utilities.GenericUtilities.RetrieveNewVersion(System.String,System.String,System.String)">
-            <summary>
-            Will create a new version based on the old and new inputs
-            </summary>
-            <param name="currentVersion"></param>
-            <param name="version"></param>
-            <param name="buildNr"></param>
-            <returns>
-            the new version
-            </returns>
-        </member>
-        <member name="M:Cmf.Common.Cli.Utilities.GenericUtilities.RetrieveNewPresentationVersion(System.String,System.String,System.String)">
-            <summary>
-            Will create a new version based on the old and new inputs
-            </summary>
-            <param name="currentVersion"></param>
-            <param name="version"></param>
-            <param name="buildNr"></param>
-            <returns>
-            the new version
-            </returns>
-        </member>
-        <member name="M:Cmf.Common.Cli.Utilities.GenericUtilities.GetCurrentPresentationVersion(System.String,System.String@,System.String@)">
-            <summary>
-            Get current version based on string, for
-            the format 1.0.0-1234
-            where 1.0.0 will be the version
-            and the 1234 will be the build number
-            </summary>
-            <param name="source">Source information to be parsed</param>
-            <param name="version">Version Number</param>
-            <param name="buildNr">Build Number</param>
-        </member>
-        <member name="M:Cmf.Common.Cli.Utilities.GenericUtilities.GetPackageFromRepository(System.IO.Abstractions.IDirectoryInfo,System.Uri,System.Boolean,System.String,System.String,System.IO.Abstractions.IFileSystem)">
-            <summary>
-            Get Package from Repository
-            </summary>
-            <param name="outputDir">Target directory for the package</param>
-            <param name="repoUri">Repository Uri</param>
-            <param name="force"></param>
-            <param name="packageId">Package Identifier</param>
-            <param name="packageVersion">Package Version</param>
-            <param name="fileSystem">the underlying file system</param>
-            <returns></returns>
-        </member>
-        <member name="M:Cmf.Common.Cli.Utilities.GenericUtilities.Flatten``1(System.Collections.Generic.IEnumerable{``0},System.Func{``0,System.Collections.Generic.IEnumerable{``0}})">
-            <summary>
-            Flatten a tree
-            </summary>
-            <param name="items">The top level tree items</param>
-            <param name="getChildren">a function that for each tree node returns its children</param>
-            <typeparam name="T">The tree node type</typeparam>
-            <returns></returns>
-        </member>
-        <member name="M:Cmf.Common.Cli.Utilities.GenericUtilities.JsonObjectToUri(System.Object)">
-            <summary>
-            Converts a JsonObject to an Uri
-            </summary>
-            <param name="value"></param>
-            <returns></returns>
-        </member>
-        <member name="T:Cmf.Common.Cli.Utilities.IoTUtilities">
-             <summary>
-            
-             </summary>
-        </member>
-        <member name="M:Cmf.Common.Cli.Utilities.IoTUtilities.BumpWorkflowFiles(System.String,System.String,System.String,System.String,System.String,System.IO.Abstractions.IFileSystem)">
-            <summary>
-            Bumps the workflow files.
-            </summary>
-            <param name="group">The group.</param>
-            <param name="version">The version.</param>
-            <param name="buildNr">The version of the build (v-b).</param>
-            <param name="workflowName">Name of the workflow.</param>
-            <param name="packageNames">The package names.</param>
-            <param name="fileSystem">the underlying file system</param>
-        </member>
-        <member name="M:Cmf.Common.Cli.Utilities.IoTUtilities.BumpIoTMasterData(System.String,System.String,System.String,System.IO.Abstractions.IFileSystem,System.String,System.Boolean)">
-            <summary>
-            Bumps the io t master data.
-            </summary>
-            <param name="automationWorkflowFileGroup">The automation workflow file group.</param>
-            <param name="version">The version.</param>
-            <param name="buildNr">The version of the build (v-b).</param>
-            <param name="packageNames">The package names.</param>
-            <param name="onlyCustomization">if set to <c>true</c> [only customization].</param>
-            <param name="fileSystem">the underlying file system</param>
-        </member>
-        <member name="M:Cmf.Common.Cli.Utilities.IoTUtilities.BumpIoTCustomPackages(System.String,System.String,System.String,System.String,System.IO.Abstractions.IFileSystem)">
-            <summary>
-            Bumps the iot custom packages.
-            </summary>
-            <param name="packagePath">The package path.</param>
-            <param name="version">The version.</param>
-            <param name="buildNr">The version of the build (v-b).</param>
-            <param name="packageNames">The package names.</param>
-            <param name="fileSystem">the underlying file system</param>
-        </member>
-    </members>
-</doc>
+<?xml version="1.0"?>
+<doc>
+    <assembly>
+        <name>cmf</name>
+    </assembly>
+    <members>
+        <member name="T:Cmf.Common.Cli.Attributes.CmfCommandAttribute">
+             <summary>
+            
+             </summary>
+             <seealso cref="T:System.Attribute" />
+        </member>
+        <member name="P:Cmf.Common.Cli.Attributes.CmfCommandAttribute.Name">
+            <summary>
+            Gets or sets the name.
+            </summary>
+            <value>
+            The name.
+            </value>
+        </member>
+        <member name="P:Cmf.Common.Cli.Attributes.CmfCommandAttribute.Parent">
+            <summary>
+            Gets or sets the parent.
+            </summary>
+            <value>
+            The parent.
+            </value>
+        </member>
+        <member name="M:Cmf.Common.Cli.Attributes.CmfCommandAttribute.#ctor(System.String)">
+            <summary>
+            Initializes a new instance of the <see cref="T:Cmf.Common.Cli.Attributes.CmfCommandAttribute" /> class.
+            </summary>
+            <param name="name">The name.</param>
+        </member>
+        <member name="T:Cmf.Common.Cli.Builders.CmdCommand">
+             <summary>
+            
+             </summary>
+             <seealso cref="T:Cmf.Common.Cli.Builders.ProcessCommand" />
+             <seealso cref="T:Cmf.Common.Cli.Builders.IBuildCommand" />
+        </member>
+        <member name="P:Cmf.Common.Cli.Builders.CmdCommand.Command">
+            <summary>
+            Gets or sets the command.
+            </summary>
+            <value>
+            The command.
+            </value>
+        </member>
+        <member name="P:Cmf.Common.Cli.Builders.CmdCommand.DisplayName">
+            <summary>
+            Gets or sets the display name.
+            </summary>
+            <value>
+            The display name.
+            </value>
+        </member>
+        <member name="P:Cmf.Common.Cli.Builders.CmdCommand.Args">
+            <summary>
+            Gets or sets the arguments.
+            </summary>
+            <value>
+            The arguments.
+            </value>
+        </member>
+        <member name="M:Cmf.Common.Cli.Builders.CmdCommand.GetSteps">
+            <summary>
+            Gets the steps.
+            </summary>
+            <returns></returns>
+        </member>
+        <member name="T:Cmf.Common.Cli.Builders.DotnetCommand">
+             <summary>
+            
+             </summary>
+             <seealso cref="T:Cmf.Common.Cli.Builders.ProcessCommand" />
+             <seealso cref="T:Cmf.Common.Cli.Builders.IBuildCommand" />
+        </member>
+        <member name="P:Cmf.Common.Cli.Builders.DotnetCommand.Command">
+            <summary>
+            Gets or sets the command.
+            </summary>
+            <value>
+            The command.
+            </value>
+        </member>
+        <member name="P:Cmf.Common.Cli.Builders.DotnetCommand.DisplayName">
+            <summary>
+            Gets or sets the display name.
+            </summary>
+            <value>
+            The display name.
+            </value>
+        </member>
+        <member name="P:Cmf.Common.Cli.Builders.DotnetCommand.Args">
+            <summary>
+            Gets or sets the arguments.
+            </summary>
+            <value>
+            The arguments.
+            </value>
+        </member>
+        <member name="P:Cmf.Common.Cli.Builders.DotnetCommand.NuGetConfig">
+            <summary>
+            Gets or sets the nu get configuration.
+            </summary>
+            <value>
+            The nu get configuration.
+            </value>
+        </member>
+        <member name="P:Cmf.Common.Cli.Builders.DotnetCommand.Solution">
+            <summary>
+            Gets or sets the solution.
+            </summary>
+            <value>
+            The solution.
+            </value>
+        </member>
+        <member name="P:Cmf.Common.Cli.Builders.DotnetCommand.OutputDirectory">
+            <summary>
+            Gets or sets the output directory.
+            </summary>
+            <value>
+            The output directory.
+            </value>
+        </member>
+        <member name="P:Cmf.Common.Cli.Builders.DotnetCommand.Configuration">
+            <summary>
+            Gets or sets the configuration.
+            </summary>
+            <value>
+            The configuration.
+            </value>
+        </member>
+        <member name="M:Cmf.Common.Cli.Builders.DotnetCommand.GetSteps">
+            <summary>
+            Gets the steps.
+            </summary>
+            <returns></returns>
+        </member>
+        <member name="T:Cmf.Common.Cli.Builders.ExecuteCommand`1">
+             <summary>
+            
+             </summary>
+             <typeparam name="T"></typeparam>
+             <seealso cref="T:Cmf.Common.Cli.Builders.IBuildCommand" />
+        </member>
+        <member name="P:Cmf.Common.Cli.Builders.ExecuteCommand`1.Command">
+            <summary>
+            Gets or sets the command.
+            </summary>
+            <value>
+            The command.
+            </value>
+        </member>
+        <member name="P:Cmf.Common.Cli.Builders.ExecuteCommand`1.DisplayName">
+            <summary>
+            Gets or sets the display name.
+            </summary>
+            <value>
+            The display name.
+            </value>
+        </member>
+        <member name="P:Cmf.Common.Cli.Builders.ExecuteCommand`1.Execute">
+            <summary>
+            Gets or sets the execute.
+            </summary>
+            <value>
+            The execute.
+            </value>
+        </member>
+        <member name="M:Cmf.Common.Cli.Builders.ExecuteCommand`1.Exec">
+            <summary>
+            Executes this instance.
+            </summary>
+            <returns></returns>
+        </member>
+        <member name="T:Cmf.Common.Cli.Builders.GitCommand">
+            <summary>
+            Execute a git command
+            </summary>
+        </member>
+        <member name="P:Cmf.Common.Cli.Builders.GitCommand.Command">
+            <summary>
+            Gets or sets the command.
+            </summary>
+            <value>
+            The command.
+            </value>
+        </member>
+        <member name="P:Cmf.Common.Cli.Builders.GitCommand.Args">
+            <summary>
+            Gets or sets the arguments.
+            </summary>
+            <value>
+            The arguments.
+            </value>
+        </member>
+        <member name="M:Cmf.Common.Cli.Builders.GitCommand.GetSteps">
+            <inheritdoc />
+        </member>
+        <member name="T:Cmf.Common.Cli.Builders.GulpCommand">
+             <summary>
+            
+             </summary>
+             <seealso cref="T:Cmf.Common.Cli.Builders.ProcessCommand" />
+             <seealso cref="T:Cmf.Common.Cli.Builders.IBuildCommand" />
+        </member>
+        <member name="P:Cmf.Common.Cli.Builders.GulpCommand.GulpFile">
+            <summary>
+            Gets or sets the gulp file.
+            </summary>
+            <value>
+            The gulp file.
+            </value>
+        </member>
+        <member name="P:Cmf.Common.Cli.Builders.GulpCommand.Task">
+            <summary>
+            Gets or sets the task.
+            </summary>
+            <value>
+            The task.
+            </value>
+        </member>
+        <member name="P:Cmf.Common.Cli.Builders.GulpCommand.GulpJS">
+            <summary>
+            Gets or sets the gulp js.
+            </summary>
+            <value>
+            The gulp js.
+            </value>
+        </member>
+        <member name="P:Cmf.Common.Cli.Builders.GulpCommand.Args">
+            <summary>
+            Gets or sets the arguments.
+            </summary>
+            <value>
+            The arguments.
+            </value>
+        </member>
+        <member name="P:Cmf.Common.Cli.Builders.GulpCommand.DisplayName">
+            <summary>
+            Gets or sets the display name.
+            </summary>
+            <value>
+            The display name.
+            </value>
+        </member>
+        <member name="M:Cmf.Common.Cli.Builders.GulpCommand.GetSteps">
+            <summary>
+            Gets the steps.
+            </summary>
+            <returns></returns>
+        </member>
+        <member name="T:Cmf.Common.Cli.Builders.IBuildCommand">
+             <summary>
+            
+             </summary>
+        </member>
+        <member name="P:Cmf.Common.Cli.Builders.IBuildCommand.DisplayName">
+            <summary>
+            Gets or sets the display name.
+            </summary>
+            <value>
+            The display name.
+            </value>
+        </member>
+        <member name="M:Cmf.Common.Cli.Builders.IBuildCommand.Exec">
+            <summary>
+            Executes this instance.
+            </summary>
+            <returns></returns>
+        </member>
+        <member name="T:Cmf.Common.Cli.Builders.JSONValidatorCommand">
+            <summary>
+            Validator for json files
+            </summary>
+            <seealso cref="T:Cmf.Common.Cli.Builders.ProcessCommand" />
+            <seealso cref="T:Cmf.Common.Cli.Builders.IBuildCommand" />
+        </member>
+        <member name="P:Cmf.Common.Cli.Builders.JSONValidatorCommand.FilesToValidate">
+            <summary>
+            Gets or sets the command.
+            </summary>
+            <value>
+            The command.
+            </value>
+        </member>
+        <member name="P:Cmf.Common.Cli.Builders.JSONValidatorCommand.DisplayName">
+            <summary>
+            Gets or sets the display name.
+            </summary>
+            <value>
+            The display name.
+            </value>
+        </member>
+        <member name="M:Cmf.Common.Cli.Builders.JSONValidatorCommand.Exec">
+            <summary>
+            Search all the json files and validate them
+            </summary>
+            <returns></returns>
+        </member>
+        <member name="T:Cmf.Common.Cli.Builders.NPMCommand">
+             <summary>
+            
+             </summary>
+             <seealso cref="T:Cmf.Common.Cli.Builders.ProcessCommand" />
+             <seealso cref="T:Cmf.Common.Cli.Builders.IBuildCommand" />
+        </member>
+        <member name="P:Cmf.Common.Cli.Builders.NPMCommand.Command">
+            <summary>
+            Gets or sets the command.
+            </summary>
+            <value>
+            The command.
+            </value>
+        </member>
+        <member name="P:Cmf.Common.Cli.Builders.NPMCommand.DisplayName">
+            <summary>
+            Gets or sets the display name.
+            </summary>
+            <value>
+            The display name.
+            </value>
+        </member>
+        <member name="P:Cmf.Common.Cli.Builders.NPMCommand.Args">
+            <summary>
+            Gets or sets the arguments.
+            </summary>
+            <value>
+            The arguments.
+            </value>
+        </member>
+        <member name="M:Cmf.Common.Cli.Builders.NPMCommand.GetSteps">
+            <summary>
+            Gets the steps.
+            </summary>
+            <returns></returns>
+        </member>
+        <member name="T:Cmf.Common.Cli.Builders.NPXCommand">
+            <summary>
+            run npx command
+            </summary>
+        </member>
+        <member name="P:Cmf.Common.Cli.Builders.NPXCommand.Args">
+            <summary>
+            Gets or sets the arguments.
+            </summary>
+            <value>
+            The arguments.
+            </value>
+        </member>
+        <member name="P:Cmf.Common.Cli.Builders.NPXCommand.Command">
+            <summary>
+            Gets or sets the command.
+            </summary>
+            <value>
+            The command.
+            </value>
+        </member>
+        <member name="M:Cmf.Common.Cli.Builders.NPXCommand.GetSteps">
+            <inheritdoc />
+        </member>
+        <member name="P:Cmf.Common.Cli.Builders.NPXCommand.DisplayName">
+            <inheritdoc />
+        </member>
+        <member name="T:Cmf.Common.Cli.Builders.ProcessBuildStep">
+             <summary>
+            
+             </summary>
+        </member>
+        <member name="P:Cmf.Common.Cli.Builders.ProcessBuildStep.Args">
+            <summary>
+            Gets or sets the arguments.
+            </summary>
+            <value>
+            The arguments.
+            </value>
+        </member>
+        <member name="P:Cmf.Common.Cli.Builders.ProcessBuildStep.Command">
+            <summary>
+            Gets or sets the command.
+            </summary>
+            <value>
+            The command.
+            </value>
+        </member>
+        <member name="P:Cmf.Common.Cli.Builders.ProcessBuildStep.WorkingDirectory">
+            <summary>
+            Gets or sets the working directory.
+            </summary>
+            <value>
+            The working directory.
+            </value>
+        </member>
+        <member name="T:Cmf.Common.Cli.Builders.ProcessCommand">
+             <summary>
+            
+             </summary>
+        </member>
+        <member name="F:Cmf.Common.Cli.Builders.ProcessCommand.fileSystem">
+            <summary>
+            the underlying file system
+            </summary>
+        </member>
+        <member name="P:Cmf.Common.Cli.Builders.ProcessCommand.WorkingDirectory">
+            <summary>
+            Gets or sets the working directory.
+            </summary>
+            <value>
+            The working directory.
+            </value>
+        </member>
+        <member name="M:Cmf.Common.Cli.Builders.ProcessCommand.Exec">
+            <summary>
+            Executes this instance.
+            </summary>
+            <returns></returns>
+        </member>
+        <member name="M:Cmf.Common.Cli.Builders.ProcessCommand.GetSteps">
+            <summary>
+            Gets the steps.
+            </summary>
+            <returns></returns>
+        </member>
+        <member name="T:Cmf.Common.Cli.CliMessages">
+            <summary>
+              A strongly-typed resource class, for looking up localized strings, etc.
+            </summary>
+        </member>
+        <member name="P:Cmf.Common.Cli.CliMessages.ResourceManager">
+            <summary>
+              Returns the cached ResourceManager instance used by this class.
+            </summary>
+        </member>
+        <member name="P:Cmf.Common.Cli.CliMessages.Culture">
+            <summary>
+              Overrides the current thread's CurrentUICulture property for all
+              resource lookups using this strongly typed resource class.
+            </summary>
+        </member>
+        <member name="P:Cmf.Common.Cli.CliMessages.ContentToPackNotFound">
+            <summary>
+              Looks up a localized string similar to Nothing was found on ContentToPack Sources of {0}.{1}.
+            </summary>
+        </member>
+        <member name="P:Cmf.Common.Cli.CliMessages.GetPackage">
+            <summary>
+              Looks up a localized string similar to Get Package {0}.{1}....
+            </summary>
+        </member>
+        <member name="P:Cmf.Common.Cli.CliMessages.InvalidManifestFile">
+            <summary>
+              Looks up a localized string similar to It was not possible to read the manifest file..
+            </summary>
+        </member>
+        <member name="P:Cmf.Common.Cli.CliMessages.InvalidValue">
+            <summary>
+              Looks up a localized string similar to Invalid {0}, Property {1} doesn&apos;t have the expected value: {2}.
+            </summary>
+        </member>
+        <member name="P:Cmf.Common.Cli.CliMessages.MissingMandatoryDependency">
+            <summary>
+              Looks up a localized string similar to Mandatory Dependency {0}.{1} not found.
+            </summary>
+        </member>
+        <member name="P:Cmf.Common.Cli.CliMessages.MissingMandatoryOption">
+            <summary>
+              Looks up a localized string similar to Missing mandatory option {0}.
+            </summary>
+        </member>
+        <member name="P:Cmf.Common.Cli.CliMessages.MissingMandatoryProperties">
+            <summary>
+              Looks up a localized string similar to Missing mandatory properties: {0}.
+            </summary>
+        </member>
+        <member name="P:Cmf.Common.Cli.CliMessages.MissingMandatoryProperty">
+            <summary>
+              Looks up a localized string similar to Missing mandatory property {0}.
+            </summary>
+        </member>
+        <member name="P:Cmf.Common.Cli.CliMessages.MissingMandatoryPropertyInFile">
+            <summary>
+              Looks up a localized string similar to Missing mandatory property {0} in file {1}.
+            </summary>
+        </member>
+        <member name="P:Cmf.Common.Cli.CliMessages.NotARootPackage">
+            <summary>
+              Looks up a localized string similar to This is not a root package.
+            </summary>
+        </member>
+        <member name="P:Cmf.Common.Cli.CliMessages.NotFound">
+            <summary>
+              Looks up a localized string similar to {0} not found!.
+            </summary>
+        </member>
+        <member name="P:Cmf.Common.Cli.CliMessages.PackageHasNoTestPackages">
+            <summary>
+              Looks up a localized string similar to Package {0}.{1} has no test packages.
+            </summary>
+        </member>
+        <member name="P:Cmf.Common.Cli.CliMessages.PackageRootNotFound">
+            <summary>
+              Looks up a localized string similar to Cannot find package root. Are you in a valid package directory?.
+            </summary>
+        </member>
+        <member name="P:Cmf.Common.Cli.CliMessages.SomePackagesNotFound">
+            <summary>
+              Looks up a localized string similar to Some packages were not found: {0}.
+            </summary>
+        </member>
+        <member name="P:Cmf.Common.Cli.CliMessages.UrlsNotSupported">
+            <summary>
+              Looks up a localized string similar to Urls not supported yet.
+            </summary>
+        </member>
+        <member name="T:Cmf.Common.Cli.Commands.AssembleCommand">
+            <summary>
+            This command will be responsible for assembling a package based on a given cmfpackage and respective dependencies
+            </summary>
+            <seealso cref="T:Cmf.Common.Cli.Commands.BaseCommand" />
+        </member>
+        <member name="F:Cmf.Common.Cli.Commands.AssembleCommand.packagesLocation">
+            <summary>
+            Packages names and Uri to saved in a file in the end of the command execution
+            </summary>
+        </member>
+        <member name="M:Cmf.Common.Cli.Commands.AssembleCommand.#ctor">
+            <summary>
+            Assemble Command
+            </summary>
+        </member>
+        <member name="M:Cmf.Common.Cli.Commands.AssembleCommand.#ctor(System.IO.Abstractions.IFileSystem)">
+            <summary>
+            Assemble Command
+            </summary>
+            <param name="fileSystem"></param>
+        </member>
+        <member name="M:Cmf.Common.Cli.Commands.AssembleCommand.Configure(System.CommandLine.Command)">
+            <summary>
+            Configure command
+            </summary>
+            <param name="cmd"></param>
+        </member>
+        <member name="M:Cmf.Common.Cli.Commands.AssembleCommand.Execute(System.IO.Abstractions.IDirectoryInfo,System.IO.Abstractions.IDirectoryInfo,System.Uri,System.Uri[],System.Boolean)">
+            <summary>
+            Executes the specified working dir.
+            </summary>
+            <param name="workingDir">The working dir.</param>
+            <param name="outputDir">The output dir.</param>
+            <param name="ciRepo"></param>
+            <param name="repos">The repo.</param>
+            <param name="includeTestPackages">True to publish test packages</param>
+            <returns></returns>
+        </member>
+        <member name="M:Cmf.Common.Cli.Commands.AssembleCommand.AssembleDependencies(System.IO.Abstractions.IDirectoryInfo,System.Uri,System.Collections.Generic.IEnumerable{System.Uri},Cmf.Common.Cli.Objects.CmfPackage,Cmf.Common.Cli.Objects.DependencyCollection)">
+            <summary>
+            Publish Dependencies from one package. recursive operation
+            </summary>
+            <param name="outputDir">Destination for the dependencies package and also used for the current package</param>
+            <param name="ciRepo"></param>
+            <param name="repos">The repos.</param>
+            <param name="cmfPackage">The CMF package.</param>
+            <param name="assembledDependencies">The loaded dependencies.</param>
+        </member>
+        <member name="M:Cmf.Common.Cli.Commands.AssembleCommand.AssemblePackage(System.IO.Abstractions.IDirectoryInfo,System.Collections.Generic.IEnumerable{System.Uri},Cmf.Common.Cli.Objects.CmfPackage,System.Boolean)">
+            <summary>
+            Publish a package to the output directory
+            </summary>
+            <param name="outputDir">Destiny for the package</param>
+            <param name="repos">The repos.</param>
+            <param name="cmfPackage">The CMF package.</param>
+            <param name="includeTestPackages"></param>
+            <exception cref="T:Cmf.Common.Cli.Utilities.CliException"></exception>
+        </member>
+        <member name="T:Cmf.Common.Cli.Commands.BaseCommand">
+             <summary>
+            
+             </summary>
+        </member>
+        <member name="F:Cmf.Common.Cli.Commands.BaseCommand.fileSystem">
+            <summary>
+            The underlying filesystem
+            </summary>
+        </member>
+        <member name="M:Cmf.Common.Cli.Commands.BaseCommand.#ctor">
+            <summary>
+            constructor for System.IO filesystem
+            </summary>
+        </member>
+        <member name="M:Cmf.Common.Cli.Commands.BaseCommand.#ctor(System.IO.Abstractions.IFileSystem)">
+            <summary>
+            constructor
+            </summary>
+            <param name="fileSystem"></param>
+        </member>
+        <member name="M:Cmf.Common.Cli.Commands.BaseCommand.Configure(System.CommandLine.Command)">
+            <summary>
+            Configure command
+            </summary>
+        </member>
+        <member name="M:Cmf.Common.Cli.Commands.BaseCommand.AddChildCommands(System.CommandLine.Command)">
+            <summary>
+            Register all available commands, identified using the CmfCommand attribute.
+            </summary>
+            <param name="command">Command to which commands will be added</param>
+        </member>
+        <member name="M:Cmf.Common.Cli.Commands.BaseCommand.AddPluginCommands(System.CommandLine.Command)">
+            <summary>
+            Adds the plugin commands.
+            </summary>
+            <param name="command">The command.</param>
+        </member>
+        <member name="M:Cmf.Common.Cli.Commands.BaseCommand.FindChildCommands(System.Type,System.Collections.Generic.List{System.Type})">
+            <summary>
+            Finds the child commands.
+            </summary>
+            <param name="cmd">The command.</param>
+            <param name="commandTypes">The command types.</param>
+            <returns></returns>
+        </member>
+        <member name="M:Cmf.Common.Cli.Commands.BaseCommand.Parse``1(System.CommandLine.Parsing.ArgumentResult,System.String)">
+            <summary>
+            parse argument/option
+            </summary>
+            <typeparam name="T">the (target) type of the argument/parameter</typeparam>
+            <param name="argResult">the arguments to parse</param>
+            <param name="default">the default value if no value is passed for the argument</param>
+            <exception cref="T:System.ArgumentOutOfRangeException"></exception>
+            <returns></returns>
+        </member>
+        <member name="T:Cmf.Common.Cli.Commands.BuildCommand">
+             <summary>
+            
+             </summary>
+             <seealso cref="T:Cmf.Common.Cli.Commands.BaseCommand" />
+        </member>
+        <member name="M:Cmf.Common.Cli.Commands.BuildCommand.#ctor">
+            <summary>
+            Build command Constructor
+            </summary>
+        </member>
+        <member name="M:Cmf.Common.Cli.Commands.BuildCommand.#ctor(System.IO.Abstractions.IFileSystem)">
+            <summary>
+            Build Command Constructor specify fileSystem
+            Must have this for tests
+            </summary>
+            <param name="fileSystem"></param>
+        </member>
+        <member name="M:Cmf.Common.Cli.Commands.BuildCommand.Configure(System.CommandLine.Command)">
+            <summary>
+            Configure command
+            </summary>
+            <param name="cmd"></param>
+        </member>
+        <member name="M:Cmf.Common.Cli.Commands.BuildCommand.Execute(System.IO.Abstractions.IDirectoryInfo)">
+            <summary>
+            Executes the specified package path.
+            </summary>
+            <param name="packagePath">The package path.</param>
+        </member>
+        <member name="T:Cmf.Common.Cli.Commands.GenerateBasedOnTemplatesCommand">
+             <summary>
+            
+             </summary>
+             <seealso cref="T:Cmf.Common.Cli.Commands.PowershellCommand" />
+        </member>
+        <member name="M:Cmf.Common.Cli.Commands.GenerateBasedOnTemplatesCommand.Configure(System.CommandLine.Command)">
+            <summary>
+            Configure command
+            </summary>
+            <param name="cmd"></param>
+        </member>
+        <member name="M:Cmf.Common.Cli.Commands.GenerateBasedOnTemplatesCommand.Execute">
+            <summary>
+            Executes this instance.
+            </summary>
+        </member>
+        <member name="M:Cmf.Common.Cli.Commands.GenerateBasedOnTemplatesCommand.GetPowershellScript">
+            <summary>
+            Gets the powershell script.
+            </summary>
+            <returns></returns>
+        </member>
+        <member name="T:Cmf.Common.Cli.Commands.GenerateMenuItemsCommand">
+             <summary>
+            
+             </summary>
+             <seealso cref="T:Cmf.Common.Cli.Commands.PowershellCommand" />
+        </member>
+        <member name="M:Cmf.Common.Cli.Commands.GenerateMenuItemsCommand.Configure(System.CommandLine.Command)">
+            <summary>
+            Configure command
+            </summary>
+            <param name="cmd"></param>
+        </member>
+        <member name="M:Cmf.Common.Cli.Commands.GenerateMenuItemsCommand.Execute">
+            <summary>
+            Executes this instance.
+            </summary>
+        </member>
+        <member name="M:Cmf.Common.Cli.Commands.GenerateMenuItemsCommand.GetPowershellScript">
+            <summary>
+            Gets the powershell script.
+            </summary>
+            <returns></returns>
+        </member>
+        <member name="T:Cmf.Common.Cli.Commands.HelpCommand">
+             <summary>
+            
+             </summary>
+             <seealso cref="T:Cmf.Common.Cli.Commands.BaseCommand" />
+        </member>
+        <member name="M:Cmf.Common.Cli.Commands.HelpCommand.Configure(System.CommandLine.Command)">
+            <summary>
+            Configure command
+            </summary>
+            <param name="cmd"></param>
+        </member>
+        <member name="T:Cmf.Common.Cli.Commands.BumpCommand">
+             <summary>
+            
+             </summary>
+             <seealso cref="T:Cmf.Common.Cli.Commands.BaseCommand" />
+        </member>
+        <member name="M:Cmf.Common.Cli.Commands.BumpCommand.Configure(System.CommandLine.Command)">
+            <summary>
+            Configure command
+            </summary>
+            <param name="cmd"></param>
+        </member>
+        <member name="M:Cmf.Common.Cli.Commands.BumpCommand.Execute(System.IO.DirectoryInfo,System.String,System.String,System.String,System.Boolean)">
+            <summary>
+            Executes the specified package path.
+            </summary>
+            <param name="packagePath">The package path.</param>
+            <param name="version">The version.</param>
+            <param name="buildNr">The version for build Nr.</param>
+            <param name="root">The root.</param>
+            <param name="all">if set to <c>true</c> [all].</param>
+            <exception cref="T:Cmf.Common.Cli.Utilities.CliException"></exception>
+            <exception cref="T:Cmf.Common.Cli.Utilities.CliException"></exception>
+        </member>
+        <member name="M:Cmf.Common.Cli.Commands.BumpCommand.Execute(Cmf.Common.Cli.Objects.CmfPackage,System.String,System.String,System.String,System.Boolean)">
+            <summary>
+            Executes the specified CMF package.
+            </summary>
+            <param name="cmfPackage">The CMF package.</param>
+            <param name="version">The version.</param>
+            <param name="buildNr">The version for build Nr.</param>
+            <param name="root">The root.</param>
+            <param name="all">if set to <c>true</c> [all].</param>
+            <exception cref="T:Cmf.Common.Cli.Utilities.CliException"></exception>
+        </member>
+        <member name="T:Cmf.Common.Cli.Commands.BumpIoTCommand">
+            <summary>
+            iot command group
+            </summary>
+        </member>
+        <member name="M:Cmf.Common.Cli.Commands.BumpIoTCommand.Configure(System.CommandLine.Command)">
+            <summary>
+            Configure command (no-op, command is a group only)
+            </summary>
+            <param name="cmd"></param>
+        </member>
+        <member name="T:Cmf.Common.Cli.Commands.BumpIoTConfigurationCommand">
+             <summary>
+            
+             </summary>
+             <seealso cref="T:Cmf.Common.Cli.Commands.BumpCommand" />
+             <seealso cref="T:Cmf.Common.Cli.Commands.BaseCommand" />
+        </member>
+        <member name="M:Cmf.Common.Cli.Commands.BumpIoTConfigurationCommand.Configure(System.CommandLine.Command)">
+            <summary>
+            Configure command
+            </summary>
+            <param name="cmd"></param>
+        </member>
+        <member name="M:Cmf.Common.Cli.Commands.BumpIoTConfigurationCommand.Execute(System.IO.Abstractions.IDirectoryInfo,System.String,System.String,System.Boolean,System.Boolean,System.String,System.String,System.String,System.String,System.Boolean,System.Boolean)">
+            <summary>
+            Executes the specified package directory.
+            </summary>
+            <param name="path">The package directory.</param>
+            <param name="version">The version.</param>
+            <param name="buildNr"></param>
+            <param name="isToBumpMasterdata">if set to <c>true</c> [is to bump masterdata].</param>
+            <param name="isToBumpIoT">if set to <c>true</c> [is to bump io t].</param>
+            <param name="packageNames">The package names.</param>
+            <param name="root">The root.</param>
+            <param name="group">The group.</param>
+            <param name="workflowName">Name of the workflow.</param>
+            <param name="isToTag">if set to <c>true</c> [is to tag].</param>
+            <param name="onlyMdCustomization">if set to <c>true</c> [only md customization].</param>
+            <returns></returns>
+        </member>
+        <member name="T:Cmf.Common.Cli.Commands.BumpIoTCustomizationCommand">
+             <summary>
+            
+             </summary>
+             <seealso cref="T:Cmf.Common.Cli.Commands.BaseCommand" />
+        </member>
+        <member name="M:Cmf.Common.Cli.Commands.BumpIoTCustomizationCommand.Configure(System.CommandLine.Command)">
+            <summary>
+            Configure command
+            </summary>
+            <param name="cmd"></param>
+        </member>
+        <member name="M:Cmf.Common.Cli.Commands.BumpIoTCustomizationCommand.Execute(System.IO.Abstractions.IDirectoryInfo,System.String,System.String,System.String,System.Boolean)">
+            <summary>
+            Executes the specified package path.
+            </summary>
+            <param name="packagePath">The package path.</param>
+            <param name="version">The version.</param>
+            <param name="buildNr"></param>
+            <param name="packageNames">The package names.</param>
+            <param name="isToTag">if set to <c>true</c> [is to tag].</param>
+            <exception cref="T:Cmf.Common.Cli.Utilities.CliException"></exception>
+            <exception cref="T:Cmf.Common.Cli.Utilities.CliException"></exception>
+        </member>
+        <member name="M:Cmf.Common.Cli.Commands.BumpIoTCustomizationCommand.Execute(Cmf.Common.Cli.Objects.CmfPackage,System.String,System.String,System.String,System.Boolean)">
+            <summary>
+            Executes the BumpIoTCustomPackages for specified CMF package.
+            </summary>
+            <param name="cmfPackage">The CMF package.</param>
+            <param name="version">The version.</param>
+            <param name="buildNr"></param>
+            <param name="packageNames">The package names.</param>
+            <param name="isToTag">if set to <c>true</c> [is to tag].</param>
+            <exception cref="T:Cmf.Common.Cli.Utilities.CliException"></exception>
+        </member>
+        <member name="T:Cmf.Common.Cli.Commands.AgentType">
+            <summary>
+            Azure DevOps Agent Type
+            </summary>
+        </member>
+        <member name="F:Cmf.Common.Cli.Commands.AgentType.Cloud">
+            <summary>
+            Cloud agents 
+            </summary>
+        </member>
+        <member name="F:Cmf.Common.Cli.Commands.AgentType.Hosted">
+            <summary>
+            Self-host agents
+            </summary>
+        </member>
+        <member name="T:Cmf.Common.Cli.Commands.InitCommand">
+            <summary>
+            Init command
+            </summary>
+        </member>
+        <member name="M:Cmf.Common.Cli.Commands.InitCommand.#ctor">
+            <summary>
+            constructor
+            </summary>
+        </member>
+        <member name="M:Cmf.Common.Cli.Commands.InitCommand.#ctor(System.IO.Abstractions.IFileSystem)">
+            <summary>
+            constructor
+            </summary>
+            <param name="fileSystem"></param>
+        </member>
+        <member name="M:Cmf.Common.Cli.Commands.InitCommand.Configure(System.CommandLine.Command)">
+            <summary>
+            configure command signature
+            </summary>
+            <param name="cmd"></param>
+        </member>
+        <member name="M:Cmf.Common.Cli.Commands.InitCommand.Execute(Cmf.Common.Cli.Commands.InitArguments)">
+            <summary>
+            Execute the command
+            </summary>
+        </member>
+        <member name="T:Cmf.Common.Cli.Commands.New3_Command">
+            <summary>
+            Command to test templates
+            </summary>
+        </member>
+        <member name="M:Cmf.Common.Cli.Commands.New3_Command.#ctor">
+            <summary>
+            constructor
+            </summary>
+        </member>
+        <member name="M:Cmf.Common.Cli.Commands.New3_Command.#ctor(System.IO.Abstractions.IFileSystem)">
+            <summary>
+            constructor
+            </summary>
+            <param name="fileSystem"></param>
+        </member>
+        <member name="M:Cmf.Common.Cli.Commands.New3_Command.Configure(System.CommandLine.Command)">
+            <summary>
+            configure command signature
+            </summary>
+            <param name="cmd"></param>
+        </member>
+        <member name="M:Cmf.Common.Cli.Commands.New3_Command.Execute(System.Collections.Generic.IReadOnlyCollection{System.String})">
+            <summary>
+            Execute the command
+            </summary>
+        </member>
+        <member name="T:Cmf.Common.Cli.Commands.LayerTemplateCommand">
+            <summary>
+            Layer Template Abstract Command
+            provides arguments and execution flow common to all layer templates
+            </summary>
+        </member>
+        <member name="F:Cmf.Common.Cli.Commands.LayerTemplateCommand.executedArgs">
+            <summary>
+            Arguments used to execute the template. Available after Execute runs.
+            </summary>
+        </member>
+        <member name="M:Cmf.Common.Cli.Commands.LayerTemplateCommand.#ctor(System.String,System.String)">
+            <summary>
+            constructor
+            </summary>
+            <param name="commandName">the name of the command</param>
+            <param name="packagePrefix">the package prefix. used as full name if not inside a feature.</param>
+        </member>
+        <member name="M:Cmf.Common.Cli.Commands.LayerTemplateCommand.#ctor(System.String,System.String,System.IO.Abstractions.IFileSystem)">
+            <summary>
+            constructor
+            </summary>
+            <param name="commandName">the name of the command</param>
+            <param name="packagePrefix">the package prefix. used as full name if not inside a feature.</param>
+            <param name="fileSystem">the filesystem implementation</param>
+        </member>
+        <member name="M:Cmf.Common.Cli.Commands.LayerTemplateCommand.Configure(System.CommandLine.Command)">
+            <summary>
+            configure the command
+            </summary>
+            <param name="cmd">base command</param>
+        </member>
+        <member name="M:Cmf.Common.Cli.Commands.LayerTemplateCommand.GetBaseCommandConfig(System.CommandLine.Command)">
+            <summary>
+            Injects the base arguments and options into the command, required for layer commands
+            </summary>
+            <param name="cmd">base command</param>
+        </member>
+        <member name="M:Cmf.Common.Cli.Commands.LayerTemplateCommand.Execute(System.IO.Abstractions.IDirectoryInfo,System.String)">
+            <summary>
+            Execute the command
+            </summary>
+            <param name="workingDir">the nearest root package</param>
+            <param name="version">the package version</param>
+        </member>
+        <member name="M:Cmf.Common.Cli.Commands.LayerTemplateCommand.GenerateArgs(System.IO.Abstractions.IDirectoryInfo,System.IO.Abstractions.IDirectoryInfo,System.Collections.Generic.List{System.String},System.Text.Json.JsonDocument)">
+            <summary>
+            generates additional arguments for the templating engine
+            </summary>
+            <param name="projectRoot">the project root</param>
+            <param name="workingDir">the current feature root (project root if no features exist)</param>
+            <param name="args">the base arguments: output, package name, version, id segment and tenant</param>
+            <param name="projectConfig">a JsonDocument with the .project-config.json content</param>
+            <returns>the complete list of arguments</returns>
+        </member>
+        <member name="T:Cmf.Common.Cli.Commands.ListDependenciesCommand">
+            <summary>
+            List dependencies command
+            </summary>
+        </member>
+        <member name="M:Cmf.Common.Cli.Commands.ListDependenciesCommand.#ctor">
+            <summary>
+            constructor
+            </summary>
+        </member>
+        <member name="M:Cmf.Common.Cli.Commands.ListDependenciesCommand.#ctor(System.IO.Abstractions.IFileSystem)">
+            <summary>
+            constructor
+            </summary>
+            <param name="fileSystem"></param>
+        </member>
+        <member name="M:Cmf.Common.Cli.Commands.ListDependenciesCommand.Configure(System.CommandLine.Command)">
+            <summary>
+            configure command signature
+            </summary>
+            <param name="cmd"></param>
+        </member>
+        <member name="M:Cmf.Common.Cli.Commands.ListDependenciesCommand.Execute(System.IO.Abstractions.IDirectoryInfo,System.Uri[])">
+            <summary>
+            Determine and print a package dependency tree
+            </summary>
+            <param name="workingDir">the path of the package which dependency tree we want to obtain</param>
+            <param name="repos">a set of repositories for remote packages</param>
+        </member>
+        <member name="T:Cmf.Common.Cli.Commands.GenerateLBOsCommand">
+             <summary>
+            
+             </summary>
+             <seealso cref="T:Cmf.Common.Cli.Commands.PowershellCommand" />
+        </member>
+        <member name="M:Cmf.Common.Cli.Commands.GenerateLBOsCommand.Configure(System.CommandLine.Command)">
+            <summary>
+            Configure command
+            </summary>
+            <param name="cmd"></param>
+        </member>
+        <member name="M:Cmf.Common.Cli.Commands.GenerateLBOsCommand.Execute">
+            <summary>
+            Executes this instance.
+            </summary>
+        </member>
+        <member name="M:Cmf.Common.Cli.Commands.GenerateLBOsCommand.GetPowershellScript">
+            <summary>
+            Gets the powershell script.
+            </summary>
+            <returns></returns>
+        </member>
+        <member name="T:Cmf.Common.Cli.Commands.GetLocalEnvironmentCommand">
+             <summary>
+            
+             </summary>
+             <seealso cref="T:Cmf.Common.Cli.Commands.PowershellCommand" />
+        </member>
+        <member name="M:Cmf.Common.Cli.Commands.GetLocalEnvironmentCommand.Configure(System.CommandLine.Command)">
+            <summary>
+            Configure command
+            </summary>
+            <param name="cmd"></param>
+        </member>
+        <member name="M:Cmf.Common.Cli.Commands.GetLocalEnvironmentCommand.Execute(System.IO.DirectoryInfo)">
+            <summary>
+            Executes the specified target.
+            </summary>
+            <param name="target">The target.</param>
+        </member>
+        <member name="M:Cmf.Common.Cli.Commands.GetLocalEnvironmentCommand.GetPowershellScript">
+            <summary>
+            Gets the powershell script.
+            </summary>
+            <returns></returns>
+        </member>
+        <member name="T:Cmf.Common.Cli.Commands.LocalCommand">
+             <summary>
+            
+             </summary>
+             <seealso cref="T:Cmf.Common.Cli.Commands.BaseCommand" />
+        </member>
+        <member name="M:Cmf.Common.Cli.Commands.LocalCommand.Configure(System.CommandLine.Command)">
+            <summary>
+            Configure command
+            </summary>
+            <param name="cmd"></param>
+        </member>
+        <member name="T:Cmf.Common.Cli.Commands.New.BusinessCommand">
+            <summary>
+            Generates the Business layer structure
+            </summary>
+        </member>
+        <member name="M:Cmf.Common.Cli.Commands.New.BusinessCommand.#ctor">
+            <summary>
+            constructor
+            </summary>
+        </member>
+        <member name="M:Cmf.Common.Cli.Commands.New.BusinessCommand.#ctor(System.IO.Abstractions.IFileSystem)">
+            <summary>
+            constructor
+            </summary>
+            <param name="fileSystem"></param>
+        </member>
+        <member name="M:Cmf.Common.Cli.Commands.New.BusinessCommand.GenerateArgs(System.IO.Abstractions.IDirectoryInfo,System.IO.Abstractions.IDirectoryInfo,System.Collections.Generic.List{System.String},System.Text.Json.JsonDocument)">
+            <inheritdoc />
+        </member>
+        <member name="T:Cmf.Common.Cli.Commands.New.DatabaseCommand">
+            <summary>
+            Generates Database package structure
+            </summary>
+        </member>
+        <member name="M:Cmf.Common.Cli.Commands.New.DatabaseCommand.#ctor">
+            <inheritdoc />
+        </member>
+        <member name="M:Cmf.Common.Cli.Commands.New.DatabaseCommand.#ctor(System.IO.Abstractions.IFileSystem)">
+            <inheritdoc />
+        </member>
+        <member name="M:Cmf.Common.Cli.Commands.New.DatabaseCommand.GenerateArgs(System.IO.Abstractions.IDirectoryInfo,System.IO.Abstractions.IDirectoryInfo,System.Collections.Generic.List{System.String},System.Text.Json.JsonDocument)">
+            <inheritdoc />
+        </member>
+        <member name="T:Cmf.Common.Cli.Commands.New.DataCommand">
+            <summary>
+            Generates Data package structure
+            </summary>
+        </member>
+        <member name="M:Cmf.Common.Cli.Commands.New.DataCommand.#ctor">
+            <inheritdoc />
+        </member>
+        <member name="M:Cmf.Common.Cli.Commands.New.DataCommand.#ctor(System.IO.Abstractions.IFileSystem)">
+            <inheritdoc />
+        </member>
+        <member name="M:Cmf.Common.Cli.Commands.New.DataCommand.Configure(System.CommandLine.Command)">
+            <inheritdoc />
+        </member>
+        <member name="M:Cmf.Common.Cli.Commands.New.DataCommand.GenerateArgs(System.IO.Abstractions.IDirectoryInfo,System.IO.Abstractions.IDirectoryInfo,System.Collections.Generic.List{System.String},System.Text.Json.JsonDocument)">
+            <inheritdoc />
+        </member>
+        <member name="M:Cmf.Common.Cli.Commands.New.DataCommand.Execute(System.IO.Abstractions.IDirectoryInfo,System.String,System.IO.Abstractions.IDirectoryInfo)">
+            <summary>
+            Execute the command
+            </summary>
+            <param name="workingDir">the nearest root package</param>
+            <param name="version">the package version</param>
+            <param name="businessPackage">business package where the process rules should be built.</param>
+        </member>
+        <member name="T:Cmf.Common.Cli.Commands.New.FeatureCommand">
+            <summary>
+            new feature command
+            </summary>
+        </member>
+        <member name="M:Cmf.Common.Cli.Commands.New.FeatureCommand.#ctor">
+            <summary>
+            constructor
+            </summary>
+        </member>
+        <member name="M:Cmf.Common.Cli.Commands.New.FeatureCommand.#ctor(System.IO.Abstractions.IFileSystem)">
+            <summary>
+            constructor
+            </summary>
+            <param name="fileSystem"></param>
+        </member>
+        <member name="M:Cmf.Common.Cli.Commands.New.FeatureCommand.Configure(System.CommandLine.Command)">
+            <summary>
+            configure the command
+            </summary>
+            <param name="cmd"></param>
+        </member>
+        <member name="M:Cmf.Common.Cli.Commands.New.FeatureCommand.Execute(System.IO.Abstractions.IDirectoryInfo,System.String,System.String)">
+            <summary>
+            execute the command
+            </summary>
+            <param name="workingDir"></param>
+            <param name="packageName"></param>
+            <param name="version"></param>
+        </member>
+        <member name="T:Cmf.Common.Cli.Commands.New.HelpCommand">
+            <summary>
+            Generates Help/Documentation package structure
+            </summary>
+        </member>
+        <member name="M:Cmf.Common.Cli.Commands.New.HelpCommand.#ctor">
+            <inheritdoc />
+        </member>
+        <member name="M:Cmf.Common.Cli.Commands.New.HelpCommand.#ctor(System.IO.Abstractions.IFileSystem)">
+            <inheritdoc />
+        </member>
+        <member name="M:Cmf.Common.Cli.Commands.New.HelpCommand.Configure(System.CommandLine.Command)">
+            <inheritdoc />
+        </member>
+        <member name="M:Cmf.Common.Cli.Commands.New.HelpCommand.GenerateArgs(System.IO.Abstractions.IDirectoryInfo,System.IO.Abstractions.IDirectoryInfo,System.Collections.Generic.List{System.String},System.Text.Json.JsonDocument)">
+            <inheritdoc />
+        </member>
+        <member name="M:Cmf.Common.Cli.Commands.New.HelpCommand.Execute(System.IO.Abstractions.IDirectoryInfo,System.String,System.IO.Abstractions.IFileInfo)">
+            <summary>
+            Execute the command
+            </summary>
+            <param name="workingDir">nearest root package</param>
+            <param name="version">package version</param>
+            <param name="documentationPackage">The MES documentation package path</param>
+        </member>
+        <member name="T:Cmf.Common.Cli.Commands.New.HTMLCommand">
+            <summary>
+            Generates Help/Documentation package structure
+            </summary>
+        </member>
+        <member name="M:Cmf.Common.Cli.Commands.New.HTMLCommand.#ctor">
+            <inheritdoc />
+        </member>
+        <member name="M:Cmf.Common.Cli.Commands.New.HTMLCommand.#ctor(System.IO.Abstractions.IFileSystem)">
+            <inheritdoc />
+        </member>
+        <member name="M:Cmf.Common.Cli.Commands.New.HTMLCommand.Configure(System.CommandLine.Command)">
+            <inheritdoc />
+        </member>
+        <member name="M:Cmf.Common.Cli.Commands.New.HTMLCommand.GenerateArgs(System.IO.Abstractions.IDirectoryInfo,System.IO.Abstractions.IDirectoryInfo,System.Collections.Generic.List{System.String},System.Text.Json.JsonDocument)">
+            <inheritdoc />
+        </member>
+        <member name="M:Cmf.Common.Cli.Commands.New.HTMLCommand.Execute(System.IO.Abstractions.IDirectoryInfo,System.String,System.IO.Abstractions.IFileInfo)">
+            <summary>
+            Execute the command
+            </summary>
+            <param name="workingDir">nearest root package</param>
+            <param name="version">package version</param>
+            <param name="htmlPackage">The MES Presentation HTML package path</param>
+        </member>
+        <member name="T:Cmf.Common.Cli.Commands.New.IoTCommand">
+            <summary>
+            Generates IoT package structure
+            </summary>
+        </member>
+        <member name="M:Cmf.Common.Cli.Commands.New.IoTCommand.#ctor">
+            <summary>
+            constructor
+            </summary>
+        </member>
+        <member name="M:Cmf.Common.Cli.Commands.New.IoTCommand.#ctor(System.IO.Abstractions.IFileSystem)">
+            <summary>
+            constructor
+            </summary>
+            <param name="fileSystem">the filesystem implementation</param>
+        </member>
+        <member name="M:Cmf.Common.Cli.Commands.New.IoTCommand.GenerateArgs(System.IO.Abstractions.IDirectoryInfo,System.IO.Abstractions.IDirectoryInfo,System.Collections.Generic.List{System.String},System.Text.Json.JsonDocument)">
+            <inheritdoc />
+        </member>
+        <member name="T:Cmf.Common.Cli.Commands.New.TestCommand">
+            <summary>
+            Generates the Test layer structure
+            </summary>
+        </member>
+        <member name="M:Cmf.Common.Cli.Commands.New.TestCommand.#ctor">
+            <inheritdoc />
+        </member>
+        <member name="M:Cmf.Common.Cli.Commands.New.TestCommand.#ctor(System.IO.Abstractions.IFileSystem)">
+            <inheritdoc />
+        </member>
+        <member name="M:Cmf.Common.Cli.Commands.New.TestCommand.Configure(System.CommandLine.Command)">
+            <inheritdoc />
+        </member>
+        <member name="M:Cmf.Common.Cli.Commands.New.TestCommand.GenerateArgs(System.IO.Abstractions.IDirectoryInfo,System.IO.Abstractions.IDirectoryInfo,System.Collections.Generic.List{System.String},System.Text.Json.JsonDocument)">
+            <inheritdoc />
+        </member>
+        <member name="M:Cmf.Common.Cli.Commands.New.TestCommand.Execute(System.String)">
+            <summary>
+            Execute the command
+            </summary>
+            <param name="version">the package version</param>
+        </member>
+        <member name="T:Cmf.Common.Cli.Commands.NewCommand">
+            <summary>
+            "new" command group
+            </summary>
+        </member>
+        <member name="M:Cmf.Common.Cli.Commands.NewCommand.Configure(System.CommandLine.Command)">
+            <summary>
+            Configure command
+            </summary>
+            <param name="cmd"></param>
+        </member>
+        <member name="M:Cmf.Common.Cli.Commands.NewCommand.Execute(System.Boolean)">
+            <summary>
+            Execute command
+            </summary>
+            <param name="reset"></param>
+        </member>
+        <member name="M:Cmf.Common.Cli.Commands.NewCommand.#ctor">
+            <summary>
+            constructor
+            </summary>
+        </member>
+        <member name="M:Cmf.Common.Cli.Commands.NewCommand.#ctor(System.IO.Abstractions.IFileSystem)">
+            <summary>
+            constructor
+            </summary>
+            <param name="fileSystem"></param>
+        </member>
+        <member name="T:Cmf.Common.Cli.Commands.PackCommand">
+             <summary>
+            
+             </summary>
+             <seealso cref="T:Cmf.Common.Cli.Commands.BaseCommand" />
+        </member>
+        <member name="M:Cmf.Common.Cli.Commands.PackCommand.Configure(System.CommandLine.Command)">
+            <summary>
+            Configure command
+            </summary>
+            <param name="cmd"></param>
+        </member>
+        <member name="M:Cmf.Common.Cli.Commands.PackCommand.Execute(System.IO.Abstractions.IDirectoryInfo,System.IO.Abstractions.IDirectoryInfo,System.Boolean)">
+            <summary>
+            Executes the specified working dir.
+            </summary>
+            <param name="workingDir">The working dir.</param>
+            <param name="outputDir">The output dir.</param>
+            <param name="force">if set to <c>true</c> [force].</param>
+            <returns></returns>
+        </member>
+        <member name="M:Cmf.Common.Cli.Commands.PackCommand.Execute(Cmf.Common.Cli.Objects.CmfPackage,System.IO.Abstractions.IDirectoryInfo,System.Boolean)">
+            <summary>
+            Executes the specified CMF package.
+            </summary>
+            <param name="cmfPackage">The CMF package.</param>
+            <param name="outputDir">The output dir.</param>
+            <param name="force">if set to <c>true</c> [force].</param>
+            <returns></returns>
+            <exception cref="T:Cmf.Common.Cli.Objects.CmfPackageCollection">
+            </exception>
+        </member>
+        <member name="T:Cmf.Common.Cli.Commands.PluginCommand">
+             <summary>
+            
+             </summary>
+             <seealso cref="T:Cmf.Common.Cli.Commands.BaseCommand" />
+        </member>
+        <member name="F:Cmf.Common.Cli.Commands.PluginCommand.commandName">
+            <summary>
+            The command name
+            </summary>
+        </member>
+        <member name="F:Cmf.Common.Cli.Commands.PluginCommand.commandPath">
+            <summary>
+            The command path
+            </summary>
+        </member>
+        <member name="M:Cmf.Common.Cli.Commands.PluginCommand.#ctor(System.String,System.String)">
+            <summary>
+            Initializes a new instance of the <see cref="T:Cmf.Common.Cli.Commands.PluginCommand"/> class.
+            </summary>
+            <param name="commandName">Name of the command.</param>
+            <param name="commandPath">The command path.</param>
+        </member>
+        <member name="M:Cmf.Common.Cli.Commands.PluginCommand.Configure(System.CommandLine.Command)">
+            <summary>
+            Configure command
+            </summary>
+            <param name="cmd"></param>
+        </member>
+        <member name="M:Cmf.Common.Cli.Commands.PluginCommand.Execute(System.Collections.Generic.IReadOnlyCollection{System.String})">
+            <summary>
+            Executes the plugin with the supplied parameters
+            </summary>
+            <param name="args">The arguments.</param>
+        </member>
+        <member name="T:Cmf.Common.Cli.Commands.PowershellCommand">
+             <summary>
+            
+             </summary>
+             <seealso cref="T:Cmf.Common.Cli.Commands.BaseCommand" />
+        </member>
+        <member name="M:Cmf.Common.Cli.Commands.PowershellCommand.GetRunspace(System.String)">
+            <summary>
+            Gets the a remote pwsh runspace.
+            </summary>
+            <param name="hostname">The hostname.</param>
+            <returns></returns>
+        </member>
+        <member name="M:Cmf.Common.Cli.Commands.PowershellCommand.ExecutePwshScriptAsync(System.Collections.IDictionary,System.String,System.String)">
+            <summary>
+            Executes the PWSH script asynchronously.
+            </summary>
+            <param name="parameters">The parameters.</param>
+            <param name="script">The script.</param>
+            <param name="hostname">The hostname.</param>
+            <returns></returns>
+        </member>
+        <member name="M:Cmf.Common.Cli.Commands.PowershellCommand.ExecutePwshScriptSync(System.Collections.IDictionary,System.String,System.String)">
+            <summary>
+            Executes the PWSH script synchronously.
+            </summary>
+            <param name="parameters">The parameters.</param>
+            <param name="script">The script.</param>
+            <param name="hostname">The hostname.</param>
+            <returns></returns>
+        </member>
+        <member name="M:Cmf.Common.Cli.Commands.PowershellCommand.GetPowershellScript">
+            <summary>
+            Gets the powershell script.
+            </summary>
+            <returns></returns>
+        </member>
+        <member name="T:Cmf.Common.Cli.Commands.restore.RestoreCommand">
+            <summary>
+            Restore package dependencies (declared cmfpackage.json) from repository packages
+            </summary>
+        </member>
+        <member name="M:Cmf.Common.Cli.Commands.restore.RestoreCommand.Configure(System.CommandLine.Command)">
+            <summary>
+            Configure the Restore command options and arguments 
+            </summary>
+            <param name="cmd"></param>
+        </member>
+        <member name="M:Cmf.Common.Cli.Commands.restore.RestoreCommand.Execute(System.IO.Abstractions.IDirectoryInfo,System.Uri[])">
+            <summary>
+            Execute the restore command
+            </summary>
+            <param name="packagePath">The path of the current package folder</param>
+            <param name="repos">The package repositories URI/path</param>
+        </member>
+        <member name="T:Cmf.Common.Cli.Commands.TemplateCommand">
+            <summary>
+            
+            </summary>
+        </member>
+        <member name="M:Cmf.Common.Cli.Commands.TemplateCommand.#ctor(System.String)">
+            <summary>
+            constructor
+            </summary>
+            <param name="commandName"></param>
+        </member>
+        <member name="M:Cmf.Common.Cli.Commands.TemplateCommand.#ctor(System.String,System.IO.Abstractions.IFileSystem)">
+            <summary>
+            constructor
+            </summary>
+            <param name="commandName"></param>
+            <param name="fileSystem"></param>
+        </member>
+        <member name="M:Cmf.Common.Cli.Commands.TemplateCommand.RunCommand(System.Collections.Generic.IReadOnlyCollection{System.String})">
+            <summary>
+            Execute the command
+            </summary>
+            <param name="args">the template engine arguments</param>
+        </member>
+        <member name="M:Cmf.Common.Cli.Commands.TemplateCommand.ExecuteTemplate(System.String,System.Collections.Generic.IReadOnlyCollection{System.String})">
+            <summary>
+            execute a template
+            </summary>
+            <param name="templateName">the name of the template</param>
+            <param name="args">the template engine arguments</param>
+        </member>
+        <member name="M:Cmf.Common.Cli.Commands.TemplateCommand.ParseConfigFile(System.IO.Abstractions.IFileInfo)">
+            <summary>
+            Parse a DF exported config file
+            </summary>
+            <param name="configFile">the path to the config file</param>
+            <returns>template engine compatible switches array</returns>
+        </member>
+        <member name="M:Cmf.Common.Cli.Commands.TemplateCommand.RegisterAsDependencyInParent(System.String,System.String,System.String,System.Boolean)">
+            <summary>
+            register this package as a dependency in the parent package
+            </summary>
+            <param name="packageName">this package name</param>
+            <param name="version">this package version</param>
+            <param name="parentPath">the parent directory of the package</param>
+            <param name="isTestPackage">is this new package a test package</param>
+        </member>
+        <member name="M:Cmf.Common.Cli.Commands.TemplateCommand.GetPackageInFolder(System.String)">
+            <summary>
+            Get the CmfPackage in the folder
+            </summary>
+            <param name="path">the folder path</param>
+            <returns>the CmfPackage in the folder</returns>
+        </member>
+        <member name="T:Cmf.Common.Cli.Commands.UILayerTemplateCommand">
+            <summary>
+            UI Layer Template Abstract Command
+            provides arguments and execution flow common to all UI layer templates
+            </summary>
+        </member>
+        <member name="M:Cmf.Common.Cli.Commands.UILayerTemplateCommand.#ctor(System.String,System.String)">
+            <inheritdoc />
+        </member>
+        <member name="M:Cmf.Common.Cli.Commands.UILayerTemplateCommand.#ctor(System.String,System.String,System.IO.Abstractions.IFileSystem)">
+            <inheritdoc />
+        </member>
+        <member name="M:Cmf.Common.Cli.Commands.UILayerTemplateCommand.CloneHTMLStarter(System.String,System.IO.Abstractions.IDirectoryInfo)">
+            <summary>
+            Clones HTML Starter from github, checkout desired target version
+            </summary>
+            <param name="versionTag"></param>
+            <param name="target"></param>
+        </member>
+        <member name="T:Cmf.Common.Cli.Constants.CliConstants">
+             <summary>
+            
+             </summary>
+        </member>
+        <member name="F:Cmf.Common.Cli.Constants.CliConstants.FolderTemplates">
+            <summary>
+            The folder templates
+            </summary>
+        </member>
+        <member name="F:Cmf.Common.Cli.Constants.CliConstants.FolderInstallDependencies">
+            <summary>
+            The folder install dependencies
+            </summary>
+        </member>
+        <member name="F:Cmf.Common.Cli.Constants.CliConstants.FolderTests">
+            <summary>
+            Tests Folder
+            </summary>
+        </member>
+        <member name="F:Cmf.Common.Cli.Constants.CliConstants.DeploymentFrameworkManifestFileName">
+            <summary>
+            The deployment framework manifest template
+            </summary>
+        </member>
+        <member name="F:Cmf.Common.Cli.Constants.CliConstants.CmfPackageFileName">
+            <summary>
+            The CMF package file name
+            </summary>
+        </member>
+        <member name="F:Cmf.Common.Cli.Constants.CliConstants.CmfPackagePresentationConfig">
+            <summary>
+            The CMF package default presentation configuration
+            </summary>
+        </member>
+        <member name="F:Cmf.Common.Cli.Constants.CliConstants.PackageJson">
+            <summary>
+            The package json
+            </summary>
+        </member>
+        <member name="F:Cmf.Common.Cli.Constants.CliConstants.ProjectConfigFileName">
+            <summary>
+            The project config file name, located in the project root
+            </summary>
+        </member>
+        <member name="F:Cmf.Common.Cli.Constants.CliConstants.RepositoriesConfigFileName">
+            <summary>
+            The repositories config file name, usually located in the project root
+            </summary>
+        </member>
+        <member name="F:Cmf.Common.Cli.Constants.CliConstants.LBOsFileLocation">
+            <summary>
+            The lb os file location
+            </summary>
+        </member>
+        <member name="F:Cmf.Common.Cli.Constants.CliConstants.FileDependencies">
+            <summary>
+            Dependencies File Name
+            </summary>
+        </member>
+        <member name="F:Cmf.Common.Cli.Constants.CliConstants.RootPackageDefaultKeyword">
+            <summary>
+            The root package default keyword
+            </summary>
+        </member>
+        <member name="F:Cmf.Common.Cli.Constants.CliConstants.DeploymentMetadataDependency">
+            <summary>
+            The deployment metadata dependency
+            </summary>
+        </member>
+        <member name="F:Cmf.Common.Cli.Constants.CliConstants.Driver">
+            <summary>
+            Driver keyword for IoT Packages
+            </summary>
+        </member>
+        <member name="F:Cmf.Common.Cli.Constants.CliConstants.TokenStartElement">
+            <summary>
+            The token start element
+            </summary>
+        </member>
+        <member name="F:Cmf.Common.Cli.Constants.CliConstants.TokenEndElement">
+            <summary>
+            The token end element
+            </summary>
+        </member>
+        <member name="F:Cmf.Common.Cli.Constants.CliConstants.TokenXmlInjection">
+            <summary>
+            The token XML injection
+            </summary>
+        </member>
+        <member name="F:Cmf.Common.Cli.Constants.CliConstants.TokenPackagesToRemove">
+            <summary>
+            The token packages to remove
+            </summary>
+        </member>
+        <member name="F:Cmf.Common.Cli.Constants.CliConstants.TokenPackagesToAdd">
+            <summary>
+            The token packages to add
+            </summary>
+        </member>
+        <member name="F:Cmf.Common.Cli.Constants.CliConstants.TokenVersion">
+            <summary>
+            The token version
+            </summary>
+        </member>
+        <member name="F:Cmf.Common.Cli.Constants.CliConstants.TokenJDTInjection">
+            <summary>
+            The token for JDT injection
+            </summary>
+        </member>
+        <member name="F:Cmf.Common.Cli.Constants.CliConstants.TokenPackageId">
+            <summary>
+            The token package identifier
+            </summary>
+        </member>
+        <member name="T:Cmf.Common.Cli.Enums.ContentType">
+             <summary>
+            
+             </summary>
+        </member>
+        <member name="F:Cmf.Common.Cli.Enums.ContentType.Generic">
+            <summary>
+            The generic
+            </summary>
+        </member>
+        <member name="F:Cmf.Common.Cli.Enums.ContentType.MasterData">
+            <summary>
+            The master data
+            </summary>
+        </member>
+        <member name="F:Cmf.Common.Cli.Enums.ContentType.ProcessRulesPre">
+            <summary>
+            The process rules pre
+            </summary>
+        </member>
+        <member name="F:Cmf.Common.Cli.Enums.ContentType.ProcessRulesPost">
+            <summary>
+            The process rules post
+            </summary>
+        </member>
+        <member name="F:Cmf.Common.Cli.Enums.ContentType.EntityTypes">
+            <summary>
+            The entity types
+            </summary>
+        </member>
+        <member name="F:Cmf.Common.Cli.Enums.ContentType.ChecklistImages">
+            <summary>
+            The checklist images
+            </summary>
+        </member>
+        <member name="F:Cmf.Common.Cli.Enums.ContentType.DEE">
+            <summary>
+            The dee
+            </summary>
+        </member>
+        <member name="F:Cmf.Common.Cli.Enums.ContentType.Documents">
+            <summary>
+            The documents
+            </summary>
+        </member>
+        <member name="F:Cmf.Common.Cli.Enums.ContentType.Maps">
+            <summary>
+            The maps
+            </summary>
+        </member>
+        <member name="F:Cmf.Common.Cli.Enums.ContentType.AutomationWorkFlows">
+            <summary>
+            The automation work flows
+            </summary>
+        </member>
+        <member name="F:Cmf.Common.Cli.Enums.ContentType.ExportedObjects">
+            <summary>
+            The exported objects
+            </summary>
+        </member>
+        <member name="T:Cmf.Common.Cli.Enums.MessageType">
+             <summary>
+            
+             </summary>
+        </member>
+        <member name="F:Cmf.Common.Cli.Enums.MessageType.ImportObject">
+            <summary>
+            The import object
+            </summary>
+        </member>
+        <member name="T:Cmf.Common.Cli.Enums.PackAction">
+            <summary>
+            The action to apply to the content specified to be packed
+            </summary>
+        </member>
+        <member name="F:Cmf.Common.Cli.Enums.PackAction.Pack">
+            <summary>
+            pack the source content into the package
+            </summary>
+        </member>
+        <member name="F:Cmf.Common.Cli.Enums.PackAction.Transform">
+            <summary>
+            Use the source content to apply a transformation to another file
+            This currently doesn't use the Target property, as it is handler dependent
+            </summary>
+        </member>
+        <member name="F:Cmf.Common.Cli.Enums.PackAction.Untar">
+            <summary>
+            Use the source content to apply untar the file to a target destination
+            This currently handler dependent (IoT Package)
+            </summary>
+        </member>
+        <member name="T:Cmf.Common.Cli.Enums.PackageLocation">
+            <summary>
+            Possible source for a CmfPackage
+            </summary>
+        </member>
+        <member name="F:Cmf.Common.Cli.Enums.PackageLocation.Local">
+            <summary>
+            Local filesystem
+            </summary>
+        </member>
+        <member name="F:Cmf.Common.Cli.Enums.PackageLocation.Repository">
+            <summary>
+            a specified repository
+            </summary>
+        </member>
+        <member name="T:Cmf.Common.Cli.Enums.PackageType">
+             <summary>
+            
+             </summary>
+        </member>
+        <member name="F:Cmf.Common.Cli.Enums.PackageType.Generic">
+            <summary>
+            The metadata
+            </summary>
+        </member>
+        <member name="F:Cmf.Common.Cli.Enums.PackageType.Business">
+            <summary>
+            The business
+            </summary>
+        </member>
+        <member name="F:Cmf.Common.Cli.Enums.PackageType.Root">
+            <summary>
+            The root
+            </summary>
+        </member>
+        <member name="F:Cmf.Common.Cli.Enums.PackageType.Data">
+            <summary>
+            The global data
+            </summary>
+        </member>
+        <member name="F:Cmf.Common.Cli.Enums.PackageType.Presentation">
+            <summary>
+            The presentation
+            </summary>
+        </member>
+        <member name="F:Cmf.Common.Cli.Enums.PackageType.Html">
+            <summary>
+            The HTML
+            </summary>
+        </member>
+        <member name="F:Cmf.Common.Cli.Enums.PackageType.Help">
+            <summary>
+            The help
+            </summary>
+        </member>
+        <member name="F:Cmf.Common.Cli.Enums.PackageType.IoT">
+            <summary>
+            The iot
+            </summary>
+        </member>
+        <member name="F:Cmf.Common.Cli.Enums.PackageType.Reporting">
+            <summary>
+            The reporting
+            </summary>
+        </member>
+        <member name="F:Cmf.Common.Cli.Enums.PackageType.ExportedObjects">
+            <summary>
+            The exported objects
+            </summary>
+        </member>
+        <member name="F:Cmf.Common.Cli.Enums.PackageType.Database">
+            <summary>
+            The database
+            </summary>
+        </member>
+        <member name="F:Cmf.Common.Cli.Enums.PackageType.None">
+            <summary>
+            None
+            </summary>
+        </member>
+        <member name="F:Cmf.Common.Cli.Enums.PackageType.IoTData">
+            <summary>
+            The IoT Data
+            </summary>
+        </member>
+        <member name="F:Cmf.Common.Cli.Enums.PackageType.Test">
+            <summary>
+            The test
+            </summary>
+        </member>
+        <member name="T:Cmf.Common.Cli.Enums.StepType">
+             <summary>
+            
+             </summary>
+        </member>
+        <member name="F:Cmf.Common.Cli.Enums.StepType.Generic">
+            <summary>
+            The generic
+            </summary>
+        </member>
+        <member name="F:Cmf.Common.Cli.Enums.StepType.DeployFiles">
+            <summary>
+            The deploy files
+            </summary>
+        </member>
+        <member name="F:Cmf.Common.Cli.Enums.StepType.TransformFile">
+            <summary>
+            The transform file
+            </summary>
+        </member>
+        <member name="F:Cmf.Common.Cli.Enums.StepType.RunSql">
+            <summary>
+            The run SQL
+            </summary>
+        </member>
+        <member name="F:Cmf.Common.Cli.Enums.StepType.DeployReports">
+            <summary>
+            The run SQL
+            </summary>
+        </member>
+        <member name="F:Cmf.Common.Cli.Enums.StepType.ProcessRules">
+            <summary>
+            The process rules
+            </summary>
+        </member>
+        <member name="F:Cmf.Common.Cli.Enums.StepType.MasterData">
+            <summary>
+            The master data
+            </summary>
+        </member>
+        <member name="F:Cmf.Common.Cli.Enums.StepType.ExportedObjects">
+            <summary>
+            The exported objects
+            </summary>
+        </member>
+        <member name="F:Cmf.Common.Cli.Enums.StepType.CreateIntegrationEntries">
+            <summary>
+            The create integration entries
+            </summary>
+        </member>
+        <member name="F:Cmf.Common.Cli.Enums.StepType.EnqueueSql">
+            <summary>
+            The enqueue SQL
+            </summary>
+        </member>
+        <member name="T:Cmf.Common.Cli.Factories.PackageTypeFactory">
+             <summary>
+            
+             </summary>
+        </member>
+        <member name="M:Cmf.Common.Cli.Factories.PackageTypeFactory.GetPackageTypeHandler(System.IO.Abstractions.IFileInfo,System.Boolean)">
+            <summary>
+            Gets the package type handler.
+            </summary>
+            <param name="file">The file.</param>
+            <param name="setDefaultValues"></param>
+            <returns></returns>
+        </member>
+        <member name="M:Cmf.Common.Cli.Factories.PackageTypeFactory.GetPackageTypeHandler(Cmf.Common.Cli.Objects.CmfPackage,System.Boolean)">
+            <summary>
+            Gets the package type handler.
+            </summary>
+            <param name="cmfPackage">The CMF package.</param>
+            <param name="setDefaultValues">if set to <c>true</c> [set default values].</param>
+            <returns></returns>
+            <exception cref="T:Cmf.Common.Cli.Utilities.CliException">
+            </exception>
+        </member>
+        <member name="T:Cmf.Common.Cli.Handlers.BusinessPackageTypeHandler">
+             <summary>
+            
+             </summary>
+             <seealso cref="T:Cmf.Common.Cli.Handlers.PackageTypeHandler" />
+        </member>
+        <member name="M:Cmf.Common.Cli.Handlers.BusinessPackageTypeHandler.#ctor(Cmf.Common.Cli.Objects.CmfPackage)">
+            <summary>
+            Initializes a new instance of the <see cref="T:Cmf.Common.Cli.Handlers.BusinessPackageTypeHandler" /> class.
+            </summary>
+            <param name="cmfPackage">The CMF package.</param>
+        </member>
+        <member name="M:Cmf.Common.Cli.Handlers.BusinessPackageTypeHandler.Bump(System.String,System.String,System.Collections.Generic.Dictionary{System.String,System.Object})">
+            <summary>
+            Bumps the specified CMF package.
+            </summary>
+            <param name="version">The version.</param>
+            <param name="buildNr">The version for build Nr.</param>
+            <param name="bumpInformation">The bump information.</param>
+        </member>
+        <member name="T:Cmf.Common.Cli.Handlers.DatabasePackageTypeHandler">
+             <summary>
+            
+             </summary>
+             <seealso cref="T:Cmf.Common.Cli.Handlers.PackageTypeHandler" />
+        </member>
+        <member name="M:Cmf.Common.Cli.Handlers.DatabasePackageTypeHandler.#ctor(Cmf.Common.Cli.Objects.CmfPackage)">
+            <summary>
+            Initializes a new instance of the <see cref="T:Cmf.Common.Cli.Handlers.DatabasePackageTypeHandler" /> class.
+            </summary>
+            <param name="cmfPackage">The CMF package.</param>
+        </member>
+        <member name="T:Cmf.Common.Cli.Handlers.DataPackageTypeHandler">
+             <summary>
+            
+             </summary>
+             <seealso cref="T:Cmf.Common.Cli.Handlers.PackageTypeHandler" />
+        </member>
+        <member name="M:Cmf.Common.Cli.Handlers.DataPackageTypeHandler.#ctor(Cmf.Common.Cli.Objects.CmfPackage)">
+            <summary>
+            Initializes a new instance of the <see cref="T:Cmf.Common.Cli.Handlers.DataPackageTypeHandler" /> class.
+            </summary>
+            <param name="cmfPackage">The CMF package.</param>
+        </member>
+        <member name="M:Cmf.Common.Cli.Handlers.DataPackageTypeHandler.CopyInstallDependencies(System.IO.Abstractions.IDirectoryInfo)">
+            <summary>
+            Copies the install dependencies.
+            </summary>
+            <param name="packageOutputDir">The package output dir.</param>
+        </member>
+        <member name="T:Cmf.Common.Cli.Handlers.ExportedObjectsPackageTypeHandler">
+             <summary>
+            
+             </summary>
+             <seealso cref="T:Cmf.Common.Cli.Handlers.PackageTypeHandler" />
+        </member>
+        <member name="M:Cmf.Common.Cli.Handlers.ExportedObjectsPackageTypeHandler.#ctor(Cmf.Common.Cli.Objects.CmfPackage)">
+            <summary>
+            Initializes a new instance of the <see cref="T:Cmf.Common.Cli.Handlers.ExportedObjectsPackageTypeHandler" /> class.
+            </summary>
+            <param name="cmfPackage">The CMF package.</param>
+        </member>
+        <member name="T:Cmf.Common.Cli.Handlers.GenericPackageTypeHandler">
+             <summary>
+            
+             </summary>
+             <seealso cref="T:Cmf.Common.Cli.Handlers.PackageTypeHandler" />
+        </member>
+        <member name="M:Cmf.Common.Cli.Handlers.GenericPackageTypeHandler.#ctor(Cmf.Common.Cli.Objects.CmfPackage)">
+            <summary>
+            Initializes a new instance of the <see cref="T:Cmf.Common.Cli.Handlers.GenericPackageTypeHandler" /> class.
+            </summary>
+            <param name="cmfPackage">The CMF package.</param>
+        </member>
+        <member name="T:Cmf.Common.Cli.Handlers.HelpPackageTypeHandler">
+             <summary>
+            
+             </summary>
+             <seealso cref="T:Cmf.Common.Cli.Handlers.PresentationPackageTypeHandler" />
+        </member>
+        <member name="M:Cmf.Common.Cli.Handlers.HelpPackageTypeHandler.#ctor(Cmf.Common.Cli.Objects.CmfPackage)">
+            <summary>
+            Initializes a new instance of the <see cref="T:Cmf.Common.Cli.Handlers.HelpPackageTypeHandler" /> class.
+            </summary>
+            <param name="cmfPackage"></param>
+        </member>
+        <member name="T:Cmf.Common.Cli.Handlers.HtmlPackageTypeHandler">
+             <summary>
+            
+             </summary>
+             <seealso cref="T:Cmf.Common.Cli.Handlers.PresentationPackageTypeHandler" />
+        </member>
+        <member name="M:Cmf.Common.Cli.Handlers.HtmlPackageTypeHandler.#ctor(Cmf.Common.Cli.Objects.CmfPackage)">
+            <summary>
+            Initializes a new instance of the <see cref="T:Cmf.Common.Cli.Handlers.HtmlPackageTypeHandler" /> class.
+            </summary>
+            <param name="cmfPackage"></param>
+        </member>
+        <member name="T:Cmf.Common.Cli.Handlers.IoTDataPackageTypeHandler">
+             <summary>
+            
+             </summary>
+             <seealso cref="T:Cmf.Common.Cli.Handlers.DataPackageTypeHandler" />
+        </member>
+        <member name="M:Cmf.Common.Cli.Handlers.IoTDataPackageTypeHandler.#ctor(Cmf.Common.Cli.Objects.CmfPackage)">
+            <summary>
+            Initializes a new instance of the <see cref="T:Cmf.Common.Cli.Handlers.DataPackageTypeHandler" /> class.
+            </summary>
+            <param name="cmfPackage">The CMF package.</param>
+        </member>
+        <member name="M:Cmf.Common.Cli.Handlers.IoTDataPackageTypeHandler.Bump(System.String,System.String,System.Collections.Generic.Dictionary{System.String,System.Object})">
+            <summary>
+            Bumps the specified CMF package.
+            </summary>
+            <param name="version">The version.</param>
+            <param name="buildNr">The version for build Nr.</param>
+            <param name="bumpInformation">The bump information.</param>
+        </member>
+        <member name="T:Cmf.Common.Cli.Handlers.IoTPackageTypeHandler">
+             <summary>
+            
+             </summary>
+             <seealso cref="T:Cmf.Common.Cli.Handlers.PresentationPackageTypeHandler" />
+        </member>
+        <member name="M:Cmf.Common.Cli.Handlers.IoTPackageTypeHandler.#ctor(Cmf.Common.Cli.Objects.CmfPackage)">
+            <summary>
+            Initializes a new instance of the <see cref="T:Cmf.Common.Cli.Handlers.IoTPackageTypeHandler" /> class.
+            </summary>
+            <param name="cmfPackage">The CMF package.</param>
+        </member>
+        <member name="M:Cmf.Common.Cli.Handlers.IoTPackageTypeHandler.CopyInstallDependencies(System.IO.Abstractions.IDirectoryInfo)">
+            <summary>
+            Copies the install dependencies.
+            </summary>
+            <param name="packageOutputDir">The package output dir.</param>
+        </member>
+        <member name="M:Cmf.Common.Cli.Handlers.IoTPackageTypeHandler.Bump(System.String,System.String,System.Collections.Generic.Dictionary{System.String,System.Object})">
+            <summary>
+            Bumps the specified CMF package.
+            </summary>
+            <param name="version">The version.</param>
+            <param name="buildNr">The version for build Nr.</param>
+            <param name="bumpInformation">The bump information.</param>
+            <exception cref="T:Cmf.Common.Cli.Utilities.CliException"></exception>
+        </member>
+        <member name="M:Cmf.Common.Cli.Handlers.IoTPackageTypeHandler.Pack(System.IO.Abstractions.IDirectoryInfo,System.IO.Abstractions.IDirectoryInfo)">
+            <summary>
+            Packs the specified package output dir.
+            </summary>
+            <param name="packageOutputDir">The package output dir.</param>
+            <param name="outputDir">The output dir.</param>
+        </member>
+        <member name="T:Cmf.Common.Cli.Handlers.PackageTypeHandler">
+             <summary>
+            
+             </summary>
+        </member>
+        <member name="F:Cmf.Common.Cli.Handlers.PackageTypeHandler.fileSystem">
+            <summary>
+            the underlying file system
+            </summary>
+        </member>
+        <member name="F:Cmf.Common.Cli.Handlers.PackageTypeHandler.CmfPackage">
+            <summary>
+            The CMF package
+            </summary>
+        </member>
+        <member name="F:Cmf.Common.Cli.Handlers.PackageTypeHandler.BuildSteps">
+            <summary>
+            Gets or sets the build steps.
+            </summary>
+            <value>
+            The build steps.
+            </value>
+        </member>
+        <member name="F:Cmf.Common.Cli.Handlers.PackageTypeHandler.FilesToPack">
+            <summary>
+            The files to pack
+            </summary>
+        </member>
+        <member name="F:Cmf.Common.Cli.Handlers.PackageTypeHandler.DFPackageType">
+            <summary>
+            The df package type
+            </summary>
+        </member>
+        <member name="P:Cmf.Common.Cli.Handlers.PackageTypeHandler.DefaultContentToIgnore">
+            <summary>
+            Gets or sets the default content to ignore.
+            </summary>
+            <value>
+            The default content to ignore.
+            </value>
+        </member>
+        <member name="P:Cmf.Common.Cli.Handlers.PackageTypeHandler.DependenciesFolder">
+            <summary>
+            Where should the dependencies go, relative to the cmfpackage.json file
+            </summary>
+        </member>
+        <member name="M:Cmf.Common.Cli.Handlers.PackageTypeHandler.#ctor(Cmf.Common.Cli.Objects.CmfPackage)">
+            <summary>
+            Initializes a new instance of the <see cref="T:Cmf.Common.Cli.Handlers.PackageTypeHandler" /> class.
+            </summary>
+            <exception cref="T:Cmf.Common.Cli.Utilities.CliException"></exception>
+        </member>
+        <member name="M:Cmf.Common.Cli.Handlers.PackageTypeHandler.#ctor(Cmf.Common.Cli.Objects.CmfPackage,System.IO.Abstractions.IFileSystem)">
+            <summary>
+            Initializes a new instance of the <see cref="T:Cmf.Common.Cli.Handlers.PackageTypeHandler" /> class.
+            </summary>
+            <param name="cmfPackage"></param>
+            <param name="fileSystem"></param>
+        </member>
+        <member name="M:Cmf.Common.Cli.Handlers.PackageTypeHandler.GenerateDeploymentFrameworkManifest(System.IO.Abstractions.IDirectoryInfo)">
+            <summary>
+            Generates the deployment framework manifest.
+            </summary>
+            <param name="packageOutputDir">The package output dir.</param>
+            <exception cref="T:Cmf.Common.Cli.Utilities.CliException"></exception>
+        </member>
+        <member name="M:Cmf.Common.Cli.Handlers.PackageTypeHandler.GetContentToIgnore(Cmf.Common.Cli.Objects.ContentToPack,System.IO.Abstractions.IDirectoryInfo,System.Collections.Generic.List{System.String})">
+            <summary>
+            Gets the content to ignore.
+            </summary>
+            <param name="contentToPack">The content to pack.</param>
+            <param name="packDirectory">The pack directory.</param>
+            <param name="defaultContentToIgnore">The default content to ignore.</param>
+            <returns></returns>
+        </member>
+        <member name="M:Cmf.Common.Cli.Handlers.PackageTypeHandler.FinalArchive(System.IO.Abstractions.IDirectoryInfo,System.IO.Abstractions.IDirectoryInfo)">
+            <summary>
+            Final Archive the package
+            </summary>
+            <param name="packageOutputDir">The pack directory.</param>
+            <param name="outputDir">The Output directory.</param>
+            <returns></returns>
+        </member>
+        <member name="M:Cmf.Common.Cli.Handlers.PackageTypeHandler.GetContentToPack(System.IO.Abstractions.IDirectoryInfo)">
+            <summary>
+            Get Content To pack
+            </summary>
+            <param name="packageOutputDir">The pack directory.</param>
+            <returns></returns>
+        </member>
+        <member name="M:Cmf.Common.Cli.Handlers.PackageTypeHandler.CopyInstallDependencies(System.IO.Abstractions.IDirectoryInfo)">
+            <summary>
+            Copies the install dependencies.
+            </summary>
+            <param name="packageOutputDir">The package output dir.</param>
+        </member>
+        <member name="M:Cmf.Common.Cli.Handlers.PackageTypeHandler.Bump(System.String,System.String,System.Collections.Generic.Dictionary{System.String,System.Object})">
+            <summary>
+            Bumps the specified version.
+            </summary>
+            <param name="version">The version.</param>
+            <param name="buildNr">The version for build Nr.</param>
+            <param name="bumpInformation">The bump information.</param>
+        </member>
+        <member name="M:Cmf.Common.Cli.Handlers.PackageTypeHandler.Build">
+            <summary>
+            Builds this instance.
+            </summary>
+        </member>
+        <member name="M:Cmf.Common.Cli.Handlers.PackageTypeHandler.Pack(System.IO.Abstractions.IDirectoryInfo,System.IO.Abstractions.IDirectoryInfo)">
+            <summary>
+            Packs the specified package output dir.
+            </summary>
+            <param name="packageOutputDir">The package output dir.</param>
+            <param name="outputDir">The output dir.</param>
+        </member>
+        <member name="M:Cmf.Common.Cli.Handlers.PackageTypeHandler.RestoreDependencies(System.Uri[])">
+            <summary>
+            Restore the the current package's dependencies to the dependencies folder
+            </summary>
+            <param name="repoUris">The Uris for the package repos</param>
+            <exception cref="T:Cmf.Common.Cli.Utilities.CliException">thrown when a repo uri is not available or in an incorrect format</exception>
+        </member>
+        <member name="T:Cmf.Common.Cli.Handlers.PresentationPackageTypeHandler">
+             <summary>
+            
+             </summary>
+             <seealso cref="T:Cmf.Common.Cli.Handlers.PackageTypeHandler" />
+        </member>
+        <member name="M:Cmf.Common.Cli.Handlers.PresentationPackageTypeHandler.GeneratePresentationConfigFile(System.IO.Abstractions.IDirectoryInfo)">
+            <summary>
+            Generates the presentation configuration file.
+            </summary>
+            <param name="packageOutputDir">The package output dir.</param>
+        </member>
+        <member name="M:Cmf.Common.Cli.Handlers.PresentationPackageTypeHandler.#ctor(Cmf.Common.Cli.Objects.CmfPackage)">
+            <summary>
+            Initializes a new instance of the <see cref="T:Cmf.Common.Cli.Handlers.PresentationPackageTypeHandler" /> class.
+            </summary>
+            <param name="cmfPackage">The CMF package.</param>
+        </member>
+        <member name="M:Cmf.Common.Cli.Handlers.PresentationPackageTypeHandler.Bump(System.String,System.String,System.Collections.Generic.Dictionary{System.String,System.Object})">
+            <summary>
+            Bumps the specified version.
+            </summary>
+            <param name="version">The version.</param>
+            <param name="buildNr">The version for build Nr.</param>
+            <param name="bumpInformation">The bump information.</param>
+        </member>
+        <member name="M:Cmf.Common.Cli.Handlers.PresentationPackageTypeHandler.Pack(System.IO.Abstractions.IDirectoryInfo,System.IO.Abstractions.IDirectoryInfo)">
+            <summary>
+            Packs the specified package output dir.
+            </summary>
+            <param name="packageOutputDir">The package output dir.</param>
+            <param name="outputDir">The output dir.</param>
+        </member>
+        <member name="T:Cmf.Common.Cli.Handlers.ReportingPackageTypeHandler">
+             <summary>
+            
+             </summary>
+             <seealso cref="T:Cmf.Common.Cli.Handlers.PackageTypeHandler" />
+        </member>
+        <member name="M:Cmf.Common.Cli.Handlers.ReportingPackageTypeHandler.#ctor(Cmf.Common.Cli.Objects.CmfPackage)">
+            <summary>
+            Initializes a new instance of the <see cref="T:Cmf.Common.Cli.Handlers.ReportingPackageTypeHandler" /> class.
+            </summary>
+            <param name="cmfPackage">The CMF package.</param>
+        </member>
+        <member name="T:Cmf.Common.Cli.Handlers.RootPackageTypeHandler">
+             <summary>
+            
+             </summary>
+             <seealso cref="T:Cmf.Common.Cli.Handlers.PackageTypeHandler" />
+        </member>
+        <member name="M:Cmf.Common.Cli.Handlers.RootPackageTypeHandler.#ctor(Cmf.Common.Cli.Objects.CmfPackage)">
+            <summary>
+            Initializes a new instance of the <see cref="T:Cmf.Common.Cli.Handlers.RootPackageTypeHandler" /> class.
+            </summary>
+            <param name="cmfPackage">The CMF package.</param>
+        </member>
+        <member name="T:Cmf.Common.Cli.Handlers.TestPackageTypeHandler">
+             <summary>
+            
+             </summary>
+             <seealso cref="T:Cmf.Common.Cli.Handlers.PackageTypeHandler" />
+        </member>
+        <member name="M:Cmf.Common.Cli.Handlers.TestPackageTypeHandler.GenerateDeploymentFrameworkManifest(System.IO.Abstractions.IDirectoryInfo)">
+            <summary>
+            Generates the deployment framework manifest.
+            </summary>
+            <param name="packageOutputDir">The package output dir.</param>
+            <exception cref="T:Cmf.Common.Cli.Utilities.CliException"></exception>
+        </member>
+        <member name="M:Cmf.Common.Cli.Handlers.TestPackageTypeHandler.#ctor(Cmf.Common.Cli.Objects.CmfPackage)">
+            <summary>
+            Initializes a new instance of the <see cref="T:Cmf.Common.Cli.Handlers.TestPackageTypeHandler" /> class.
+            </summary>
+            <param name="cmfPackage">The CMF package.</param>
+        </member>
+        <member name="M:Cmf.Common.Cli.Handlers.TestPackageTypeHandler.Bump(System.String,System.String,System.Collections.Generic.Dictionary{System.String,System.Object})">
+            <summary>
+            Bumps the specified CMF package.
+            </summary>
+            <param name="version">The version.</param>
+            <param name="buildNr">The version for build Nr.</param>
+            <param name="bumpInformation">The bump information.</param>
+        </member>
+        <member name="T:Cmf.Common.Cli.Interfaces.IPackageTypeHandler">
+             <summary>
+            
+             </summary>
+        </member>
+        <member name="P:Cmf.Common.Cli.Interfaces.IPackageTypeHandler.DefaultContentToIgnore">
+            <summary>
+            Gets or sets the default content to ignore.
+            </summary>
+            <value>
+            The default content to ignore.
+            </value>
+        </member>
+        <member name="M:Cmf.Common.Cli.Interfaces.IPackageTypeHandler.Bump(System.String,System.String,System.Collections.Generic.Dictionary{System.String,System.Object})">
+            <summary>
+            Bumps the specified version.
+            </summary>
+            <param name="version">The version.</param>
+            <param name="buildNr">The version for build Nr.</param>
+            <param name="bumpInformation">The bump information.</param>
+        </member>
+        <member name="M:Cmf.Common.Cli.Interfaces.IPackageTypeHandler.Build">
+            <summary>
+            Builds this instance.
+            </summary>
+        </member>
+        <member name="M:Cmf.Common.Cli.Interfaces.IPackageTypeHandler.Pack(System.IO.Abstractions.IDirectoryInfo,System.IO.Abstractions.IDirectoryInfo)">
+            <summary>
+            Packs the specified package output dir.
+            </summary>
+            <param name="packageOutputDir">The package output dir.</param>
+            <param name="outputDir">The output dir.</param>
+        </member>
+        <member name="M:Cmf.Common.Cli.Interfaces.IPackageTypeHandler.RestoreDependencies(System.Uri[])">
+            <summary>
+            Restore package dependencies (declared in cmfpackage.json) from repository packages
+            </summary>
+        </member>
+        <member name="T:Cmf.Common.Cli.Log">
+             <summary>
+            
+             </summary>
+        </member>
+        <member name="F:Cmf.Common.Cli.Log.Level">
+            <summary>
+            The level
+            </summary>
+        </member>
+        <member name="M:Cmf.Common.Cli.Log.Debug(System.String)">
+            <summary>
+            Debugs the specified MSG.
+            </summary>
+            <param name="msg">The MSG.</param>
+        </member>
+        <member name="M:Cmf.Common.Cli.Log.Verbose(System.String)">
+            <summary>
+            Verboses the specified MSG.
+            </summary>
+            <param name="msg">The MSG.</param>
+        </member>
+        <member name="M:Cmf.Common.Cli.Log.Information(System.String)">
+            <summary>
+            Informations the specified MSG.
+            </summary>
+            <param name="msg">The MSG.</param>
+        </member>
+        <member name="M:Cmf.Common.Cli.Log.Warning(System.String)">
+            <summary>
+            Warnings the specified MSG.
+            </summary>
+            <param name="msg">The MSG.</param>
+        </member>
+        <member name="M:Cmf.Common.Cli.Log.Error(System.String)">
+            <summary>
+            Errors the specified MSG.
+            </summary>
+            <param name="msg">The MSG.</param>
+        </member>
+        <member name="M:Cmf.Common.Cli.Log.Progress(System.String,System.Boolean)">
+            <summary>
+            Logs the progress of an operation, single line with a spinner
+            TODO: this needs a better API and implementation, it's a mess
+            </summary>
+            <param name="msg">message to print</param>
+            <param name="end">should stop the spinner and clear the console line</param>
+        </member>
+        <member name="M:Cmf.Common.Cli.Log.Write(System.String)">
+            <summary>
+            Writes the specified MSG.
+            </summary>
+            <param name="msg">The MSG.</param>
+        </member>
+        <member name="T:Cmf.Common.Cli.LogLevel">
+             <summary>
+            
+             </summary>
+        </member>
+        <member name="F:Cmf.Common.Cli.LogLevel.Debug">
+            <summary>
+            The debug
+            </summary>
+        </member>
+        <member name="F:Cmf.Common.Cli.LogLevel.Verbose">
+            <summary>
+            The verbose
+            </summary>
+        </member>
+        <member name="F:Cmf.Common.Cli.LogLevel.Information">
+            <summary>
+            The information
+            </summary>
+        </member>
+        <member name="F:Cmf.Common.Cli.LogLevel.Warning">
+            <summary>
+            The warning
+            </summary>
+        </member>
+        <member name="F:Cmf.Common.Cli.LogLevel.Error">
+            <summary>
+            The error
+            </summary>
+        </member>
+        <member name="T:Cmf.Common.Cli.Objects.CmfPackage">
+             <summary>
+            
+             </summary>
+             <seealso cref="!:System.IEquatable&lt;Cmf.Common.Cli.Objects.CmfPackage&gt;" />
+        </member>
+        <member name="F:Cmf.Common.Cli.Objects.CmfPackage.FileInfo">
+            <summary>
+            The file information
+            </summary>
+        </member>
+        <member name="F:Cmf.Common.Cli.Objects.CmfPackage.IsToSetDefaultValues">
+            <summary>
+            The skip set default values
+            </summary>
+        </member>
+        <member name="P:Cmf.Common.Cli.Objects.CmfPackage.PackageName">
+            <summary>
+            Gets the name of the package.
+            </summary>
+            <value>
+            The name of the package.
+            </value>
+        </member>
+        <member name="P:Cmf.Common.Cli.Objects.CmfPackage.ZipPackageName">
+            <summary>
+            Gets the name of the zip package.
+            </summary>
+            <value>
+            The name of the zip package.
+            </value>
+        </member>
+        <member name="P:Cmf.Common.Cli.Objects.CmfPackage.Name">
+            <summary>
+            Gets the name.
+            </summary>
+            <value>
+            The name.
+            </value>
+        </member>
+        <member name="P:Cmf.Common.Cli.Objects.CmfPackage.PackageId">
+            <summary>
+            Gets or sets the package identifier.
+            </summary>
+            <value>
+            The package identifier.
+            </value>
+        </member>
+        <member name="P:Cmf.Common.Cli.Objects.CmfPackage.Version">
+            <summary>
+            Gets or sets the version.
+            </summary>
+            <value>
+            The version.
+            </value>
+        </member>
+        <member name="P:Cmf.Common.Cli.Objects.CmfPackage.Description">
+            <summary>
+            Gets or sets the description.
+            </summary>
+            <value>
+            The description.
+            </value>
+        </member>
+        <member name="P:Cmf.Common.Cli.Objects.CmfPackage.PackageType">
+            <summary>
+            Gets or sets the type of the package.
+            </summary>
+            <value>
+            The type of the package.
+            </value>
+        </member>
+        <member name="P:Cmf.Common.Cli.Objects.CmfPackage.TargetDirectory">
+            <summary>
+            Gets or sets the target directory where the package contents should be installed.
+            This is used when the package is installed using Deployment Framework and ignored when it is installed using Environment Manager.
+            </summary>
+            <value>
+            The target directory.
+            </value>
+        </member>
+        <member name="P:Cmf.Common.Cli.Objects.CmfPackage.TargetLayer">
+            <summary>
+            Gets or sets the target layer, which means the container in which the packages contents should be installed.
+            This is used when the package is installed using Environment Manager and ignored when it is installed using Deployment Framework.
+            </summary>
+            <value>
+            The target layer.
+            </value>
+        </member>
+        <member name="P:Cmf.Common.Cli.Objects.CmfPackage.IsInstallable">
+            <summary>
+            Gets or sets a value indicating whether this instance is installable.
+            </summary>
+            <value>
+              <c>true</c> if this instance is installable; otherwise, <c>false</c>.
+            </value>
+        </member>
+        <member name="P:Cmf.Common.Cli.Objects.CmfPackage.IsUniqueInstall">
+            <summary>
+            Gets or sets the is unique install.
+            </summary>
+            <value>
+            The is unique install.
+            </value>
+        </member>
+        <member name="P:Cmf.Common.Cli.Objects.CmfPackage.Keywords">
+            <summary>
+            Gets or sets the is root package.
+            </summary>
+            <value>
+            The is root package.
+            </value>
+        </member>
+        <member name="P:Cmf.Common.Cli.Objects.CmfPackage.IsToSetDefaultSteps">
+            <summary>
+            Gets or sets the set default steps.
+            </summary>
+            <value>
+            The set default steps.
+            </value>
+        </member>
+        <member name="P:Cmf.Common.Cli.Objects.CmfPackage.Dependencies">
+            <summary>
+            Gets or sets the dependencies.
+            </summary>
+            <value>
+            The dependencies.
+            </value>
+        </member>
+        <member name="P:Cmf.Common.Cli.Objects.CmfPackage.Steps">
+            <summary>
+            Gets or sets the steps.
+            </summary>
+            <value>
+            The steps.
+            </value>
+        </member>
+        <member name="P:Cmf.Common.Cli.Objects.CmfPackage.ContentToPack">
+            <summary>
+            Gets or sets the content to pack.
+            </summary>
+            <value>
+            The content to pack.
+            </value>
+        </member>
+        <member name="P:Cmf.Common.Cli.Objects.CmfPackage.XmlInjection">
+            <summary>
+            Gets or sets the deployment framework UI file.
+            </summary>
+            <value>
+            The deployment framework UI file.
+            </value>
+        </member>
+        <member name="P:Cmf.Common.Cli.Objects.CmfPackage.TestPackages">
+            <summary>
+            Gets or sets the Test Package Id.
+            </summary>
+            <value>
+            The Test Package Id.
+            </value>
+        </member>
+        <member name="P:Cmf.Common.Cli.Objects.CmfPackage.Location">
+            <summary>
+            The location of the package
+            </summary>
+        </member>
+        <member name="P:Cmf.Common.Cli.Objects.CmfPackage.Uri">
+            <summary>
+            The Uri of the package
+            </summary>
+        </member>
+        <member name="M:Cmf.Common.Cli.Objects.CmfPackage.ValidatePackage">
+            <summary>
+            Validates the package.
+            </summary>
+        </member>
+        <member name="M:Cmf.Common.Cli.Objects.CmfPackage.#ctor(System.String,System.String,System.String,System.String,Cmf.Common.Cli.Enums.PackageType,System.String,System.String,System.Nullable{System.Boolean},System.Nullable{System.Boolean},System.String,System.Nullable{System.Boolean},Cmf.Common.Cli.Objects.DependencyCollection,System.Collections.Generic.List{Cmf.Common.Cli.Objects.Step},System.Collections.Generic.List{Cmf.Common.Cli.Objects.ContentToPack},System.Collections.Generic.List{System.String},Cmf.Common.Cli.Objects.DependencyCollection)">
+            <summary>
+            Initializes a new instance of the <see cref="T:Cmf.Common.Cli.Objects.CmfPackage"/> class.
+            </summary>
+            <param name="name">The name.</param>
+            <param name="packageId">The package identifier.</param>
+            <param name="version">The version.</param>
+            <param name="description">The description.</param>
+            <param name="packageType">Type of the package.</param>
+            <param name="targetDirectory">The target directory.</param>
+            <param name="targetLayer">The target layer.</param>
+            <param name="isInstallable">The is installable.</param>
+            <param name="isUniqueInstall">The is unique install.</param>
+            <param name="keywords">The keywords.</param>
+            <param name="isToSetDefaultSteps">The is to set default steps.</param>
+            <param name="dependencies">The dependencies.</param>
+            <param name="steps">The steps.</param>
+            <param name="contentToPack">The content to pack.</param>
+            <param name="xmlInjection">The XML injection.</param>
+            <param name="testPackages">The test Packages.</param>
+        </member>
+        <member name="M:Cmf.Common.Cli.Objects.CmfPackage.#ctor">
+            <summary>
+            initialize an empty CmfPackage
+            </summary>
+        </member>
+        <member name="M:Cmf.Common.Cli.Objects.CmfPackage.#ctor(System.IO.Abstractions.IFileSystem)">
+            <summary>
+            Initialize an empty CmfPackage with a specific file system
+            </summary>
+            <param name="fileSystem"></param>
+        </member>
+        <member name="M:Cmf.Common.Cli.Objects.CmfPackage.Equals(Cmf.Common.Cli.Objects.CmfPackage)">
+            <summary>
+            Indicates whether the current object is equal to another object of the same type.
+            </summary>
+            <param name="other">An object to compare with this object.</param>
+            <returns>
+              <see langword="true" /> if the current object is equal to the <paramref name="other" /> parameter; otherwise, <see langword="false" />.
+            </returns>
+        </member>
+        <member name="M:Cmf.Common.Cli.Objects.CmfPackage.GetFileInfo">
+            <summary>
+            Gets or sets the file information.
+            </summary>
+            <returns>
+            The file information.
+            </returns>
+        </member>
+        <member name="M:Cmf.Common.Cli.Objects.CmfPackage.SetFileInfo(System.IO.Abstractions.IFileInfo)">
+            <summary>
+            Gets or sets the file information.
+            </summary>
+            <param name="value">The file information.</param>
+        </member>
+        <member name="M:Cmf.Common.Cli.Objects.CmfPackage.SetDefaultValues(System.String,System.String,System.String,System.Nullable{System.Boolean},System.Nullable{System.Boolean},System.String,System.Collections.Generic.List{Cmf.Common.Cli.Objects.Step})">
+            <summary>
+            Sets the defaults.
+            </summary>
+            <param name="name">The name.</param>
+            <param name="targetDirectory">The target directory.</param>
+            <param name="targetLayer">The target layer container.</param>
+            <param name="isInstallable">The is installable.</param>
+            <param name="isUniqueInstall">The is unique install.</param>
+            <param name="keywords">The keywords.</param>
+            <param name="steps">The steps.</param>
+            <exception cref="T:Cmf.Common.Cli.Utilities.CliException"></exception>
+        </member>
+        <member name="M:Cmf.Common.Cli.Objects.CmfPackage.SetVersion(System.String)">
+            <summary>
+            Sets the version.
+            </summary>
+            <param name="version">The version.</param>
+            <exception cref="T:System.NotImplementedException"></exception>
+        </member>
+        <member name="M:Cmf.Common.Cli.Objects.CmfPackage.LoadDependencies(System.Collections.Generic.IEnumerable{System.Uri},System.Boolean)">
+            <summary>
+            Builds a dependency tree by attaching the CmfPackage objects to the parent's dependencies
+            Can run recursively and fetch packages from a DF repository.
+            Supports cycles
+            </summary>
+            <param name="repoUris">the address of the package repositories (currently only folders are supported)</param>
+            <param name="recurse">should we run recursively</param>
+            <returns>this CmfPackage for chaining, but the method itself is mutable</returns>
+        </member>
+        <member name="M:Cmf.Common.Cli.Objects.CmfPackage.Load(System.IO.Abstractions.IFileInfo,System.Boolean,System.IO.Abstractions.IFileSystem)">
+            <summary>
+            Loads the specified file.
+            </summary>
+            <param name="file">The file.</param>
+            <param name="setDefaultValues"></param>
+            <param name="fileSystem">the underlying file system</param>
+            <returns></returns>
+            <exception cref="T:Cmf.Common.Cli.Utilities.CliException">
+            </exception>
+            <exception cref="T:Cmf.Common.Cli.Utilities.CliException"></exception>
+        </member>
+        <member name="M:Cmf.Common.Cli.Objects.CmfPackage.LoadFromRepo(System.IO.Abstractions.IDirectoryInfo[],System.String,System.String)">
+            <summary>
+            Gets the URI from repos.
+            </summary>
+            <param name="repoDirectories">The repo directories.</param>
+            <param name="packageId"></param>
+            <param name="version"></param>
+            <returns></returns>
+        </member>
+        <member name="M:Cmf.Common.Cli.Objects.CmfPackage.FromManifest(System.String,System.Boolean,System.IO.Abstractions.IFileSystem)">
+            <summary>
+            Create a CmfPackage object from a DF package manifest
+            </summary>
+            <param name="manifest">the manifest content</param>
+            <param name="setDefaultValues">should set default values</param>
+            <param name="fileSystem">the underlying file system</param>
+            <returns>a CmfPackage</returns>
+        </member>
+        <member name="M:Cmf.Common.Cli.Objects.CmfPackage.IsRootPackage">
+            <summary>
+            Determines whether [is root package].
+            </summary>
+            <returns>
+              <c>true</c> if [is root package] [the specified CMF package]; otherwise, <c>false</c>.
+            </returns>
+        </member>
+        <member name="M:Cmf.Common.Cli.Objects.CmfPackage.SaveCmfPackage">
+            <summary>
+            Saves the CMF package.
+            </summary>
+        </member>
+        <member name="M:Cmf.Common.Cli.Objects.CmfPackage.Equals(System.Object)">
+            <summary>
+            Equalses the specified object.
+            </summary>
+            <param name="obj">The object.</param>
+            <returns></returns>
+        </member>
+        <member name="M:Cmf.Common.Cli.Objects.CmfPackage.GetHashCode">
+            <summary>
+            Gets the hash code.
+            </summary>
+            <returns></returns>
+            <exception cref="T:System.NotImplementedException"></exception>
+        </member>
+        <member name="T:Cmf.Common.Cli.Objects.CmfPackageCollection">
+             <summary>
+            
+             </summary>
+             <seealso cref="!:System.Collections.Generic.List&lt;Objects.CmfPackage&gt;" />
+        </member>
+        <member name="M:Cmf.Common.Cli.Objects.CmfPackageCollection.GetDependency(Cmf.Common.Cli.Objects.Dependency)">
+            <summary>
+            Gets the dependency.
+            </summary>
+            <param name="dependency">The dependency.</param>
+            <returns></returns>
+        </member>
+        <member name="M:Cmf.Common.Cli.Objects.CmfPackageCollection.Contains(Cmf.Common.Cli.Objects.CmfPackage)">
+            <summary>
+            Determines whether this instance contains the object.
+            </summary>
+            <param name="cmfPackage"></param>
+            <returns>
+              <c>true</c> if [contains] [the specified dependency]; otherwise, <c>false</c>.
+            </returns>
+        </member>
+        <member name="T:Cmf.Common.Cli.Objects.ContentToPack">
+             <summary>
+            
+             </summary>
+             <seealso cref="!:System.IEquatable&lt;Cmf.Common.Cli.Objects.ContentToPack&gt;" />
+        </member>
+        <member name="P:Cmf.Common.Cli.Objects.ContentToPack.Source">
+            <summary>
+            Gets or sets the source.
+            </summary>
+            <value>
+            The source.
+            </value>
+        </member>
+        <member name="P:Cmf.Common.Cli.Objects.ContentToPack.Target">
+            <summary>
+            Gets or sets the target.
+            </summary>
+            <value>
+            The target.
+            </value>
+        </member>
+        <member name="P:Cmf.Common.Cli.Objects.ContentToPack.IgnoreFiles">
+            <summary>
+            Gets or sets the ignore file.
+            </summary>
+            <value>
+            The ignore file.
+            </value>
+        </member>
+        <member name="P:Cmf.Common.Cli.Objects.ContentToPack.Action">
+            <summary>
+            Gets or sets the action to be applied to the content
+            Default is "pack"
+            </summary>
+        </member>
+        <member name="P:Cmf.Common.Cli.Objects.ContentToPack.ContentType">
+            <summary>
+            Gets or sets the type of the content.
+            Default value = Generic
+            </summary>
+            <value>
+            The type of the content.
+            </value>
+        </member>
+        <member name="M:Cmf.Common.Cli.Objects.ContentToPack.Equals(Cmf.Common.Cli.Objects.ContentToPack)">
+            <summary>
+            Indicates whether the current object is equal to another object of the same type.
+            </summary>
+            <param name="other">An object to compare with this object.</param>
+            <returns>
+              <see langword="true" /> if the current object is equal to the <paramref name="other" /> parameter; otherwise, <see langword="false" />.
+            </returns>
+        </member>
+        <member name="T:Cmf.Common.Cli.Objects.Dependency">
+             <summary>
+            
+             </summary>
+             <seealso cref="T:System.IEquatable`1" />
+        </member>
+        <member name="P:Cmf.Common.Cli.Objects.Dependency.Id">
+            <summary>
+            Gets or sets the identifier.
+            </summary>
+            <value>
+            The identifier.
+            </value>
+        </member>
+        <member name="P:Cmf.Common.Cli.Objects.Dependency.Version">
+            <summary>
+            Gets or sets the version.
+            </summary>
+            <value>
+            The version.
+            </value>
+        </member>
+        <member name="P:Cmf.Common.Cli.Objects.Dependency.Mandatory">
+            <summary>
+            Gets or sets a value indicating whether this <see cref="T:Cmf.Common.Cli.Objects.Dependency" /> is mandatory.
+            </summary>
+            <value>
+              <c>true</c> if mandatory; otherwise, <c>false</c>.
+            </value>
+        </member>
+        <member name="P:Cmf.Common.Cli.Objects.Dependency.CmfPackage">
+            <summary>
+            The CmfPackage that satisfies this dependency
+            </summary>
+        </member>
+        <member name="P:Cmf.Common.Cli.Objects.Dependency.IsMissing">
+            <summary>
+            Is this package missing, i.e. we could not find it anywhere to satisfy this dependency
+            </summary>
+        </member>
+        <member name="M:Cmf.Common.Cli.Objects.Dependency.#ctor(System.String,System.String)">
+            <summary>
+            Initializes a new instance of the <see cref="T:Cmf.Common.Cli.Objects.Dependency" /> class.
+            </summary>
+            <param name="id">The identifier.</param>
+            <param name="version">The version.</param>
+            <exception cref="T:System.ArgumentNullException">id
+            or
+            version</exception>
+        </member>
+        <member name="M:Cmf.Common.Cli.Objects.Dependency.#ctor">
+            <summary>
+            Initializes a new instance of the <see cref="T:Cmf.Common.Cli.Objects.Dependency" /> class.
+            </summary>
+        </member>
+        <member name="M:Cmf.Common.Cli.Objects.Dependency.Equals(Cmf.Common.Cli.Objects.Dependency)">
+            <summary>
+            Indicates whether the current object is equal to another object of the same type.
+            </summary>
+            <param name="other">An object to compare with this object.</param>
+            <returns>
+              <see langword="true" /> if the current object is equal to the <paramref name="other" /> parameter; otherwise, <see langword="false" />.
+            </returns>
+        </member>
+        <member name="T:Cmf.Common.Cli.Objects.DependencyCollection">
+             <summary>
+            
+             </summary>
+             <seealso cref="!:System.Collections.Generic.List&lt;Cmf.Common.Cli.Objects.Dependency&gt;" />
+        </member>
+        <member name="M:Cmf.Common.Cli.Objects.DependencyCollection.Contains(Cmf.Common.Cli.Objects.Dependency)">
+            <summary>
+            Gets the dependency.
+            </summary>
+            <param name="dependency">The dependency.</param>
+            <returns>
+              <c>true</c> if [contains] [the specified dependency]; otherwise, <c>false</c>.
+            </returns>
+        </member>
+        <member name="M:Cmf.Common.Cli.Objects.DependencyCollection.Contains(Cmf.Common.Cli.Objects.Dependency,System.Boolean)">
+            <summary>
+            Determines whether this instance contains the object.
+            </summary>
+            <param name="dependency">The dependency.</param>
+            <param name="ignoreVersion">if set to <c>true</c> [ignore version].</param>
+            <returns>
+              <c>true</c> if [contains] [the specified dependency]; otherwise, <c>false</c>.
+            </returns>
+        </member>
+        <member name="M:Cmf.Common.Cli.Objects.DependencyCollection.Get(Cmf.Common.Cli.Objects.Dependency)">
+            <summary>
+            Gets the specified dependency.
+            </summary>
+            <param name="dependency">The dependency.</param>
+            <returns></returns>
+        </member>
+        <member name="T:Cmf.Common.Cli.Objects.ExecutionContext">
+            <summary>
+            The current execution context
+            </summary>
+        </member>
+        <member name="P:Cmf.Common.Cli.Objects.ExecutionContext.Instance">
+            <summary>
+            The current ExecutionContext object
+            </summary>
+        </member>
+        <member name="P:Cmf.Common.Cli.Objects.ExecutionContext.RepositoriesConfig">
+            <summary>
+            The current execution RepositoriesConfig object
+            </summary>
+        </member>
+        <member name="M:Cmf.Common.Cli.Objects.ExecutionContext.Initialize(System.IO.Abstractions.IFileSystem)">
+            <summary>
+            Initialize the current ExecutionContext instance
+            </summary>
+        </member>
+        <member name="T:Cmf.Common.Cli.Objects.FileToPack">
+             <summary>
+            
+             </summary>
+        </member>
+        <member name="P:Cmf.Common.Cli.Objects.FileToPack.Source">
+            <summary>
+            Gets or sets the source.
+            </summary>
+            <value>
+            The source.
+            </value>
+        </member>
+        <member name="P:Cmf.Common.Cli.Objects.FileToPack.Target">
+            <summary>
+            Gets or sets the target.
+            </summary>
+            <value>
+            The target.
+            </value>
+        </member>
+        <member name="P:Cmf.Common.Cli.Objects.FileToPack.ContentToPack">
+            <summary>
+            Gets or sets the content to pack.
+            </summary>
+            <value>
+            The content to pack.
+            </value>
+        </member>
+        <member name="M:Cmf.Common.Cli.Objects.FileToPack.#ctor(System.IO.Abstractions.IFileInfo,System.IO.Abstractions.IFileInfo,Cmf.Common.Cli.Objects.ContentToPack)">
+            <summary>
+            Initializes a new instance of the <see cref="T:Cmf.Common.Cli.Objects.FileToPack"/> class.
+            </summary>
+            <param name="source">The source.</param>
+            <param name="target">The target.</param>
+            <param name="contentToPack">The content to pack.</param>
+        </member>
+        <member name="M:Cmf.Common.Cli.Objects.FileToPack.#ctor">
+            <summary>
+            Initializes a new instance of the <see cref="T:Cmf.Common.Cli.Objects.FileToPack"/> class.
+            </summary>
+        </member>
+        <member name="T:Cmf.Common.Cli.Objects.RepositoriesConfig">
+            <summary>
+            The DF repositories used in this run
+            </summary>
+        </member>
+        <member name="P:Cmf.Common.Cli.Objects.RepositoriesConfig.CIRepository">
+            <summary>
+            The CI repository folder: this is the place where Packages built by CI are stored, by branch
+            </summary>
+        </member>
+        <member name="P:Cmf.Common.Cli.Objects.RepositoriesConfig.Repositories">
+            <summary>
+            The DF repositories: these contain package that we treat as official (i.e. upstream dependencies or already releases packages)
+            </summary>
+        </member>
+        <member name="M:Cmf.Common.Cli.Objects.RepositoriesConfig.#ctor">
+            <summary>
+            Initialize new RepositoriesConfig.
+            This constructor is only used as fallback, if a config is found in the filesystem, the file will be deserialized into this object
+            </summary>
+        </member>
+        <member name="T:Cmf.Common.Cli.Objects.Step">
+             <summary>
+            
+             </summary>
+             <seealso cref="!:System.IEquatable&lt;Cmf.Common.Cli.Objects.Step&gt;" />
+        </member>
+        <member name="P:Cmf.Common.Cli.Objects.Step.Type">
+            <summary>
+            Gets or sets the type.
+            </summary>
+            <value>
+            The type.
+            </value>
+        </member>
+        <member name="P:Cmf.Common.Cli.Objects.Step.Title">
+            <summary>
+            Gets or sets the title.
+            </summary>
+            <value>
+            The title.
+            </value>
+        </member>
+        <member name="P:Cmf.Common.Cli.Objects.Step.OnExecute">
+            <summary>
+            Gets or sets the on execute.
+            </summary>
+            <value>
+            The on execute.
+            </value>
+        </member>
+        <member name="P:Cmf.Common.Cli.Objects.Step.ContentPath">
+            <summary>
+            Gets or sets the content path.
+            </summary>
+            <value>
+            The content path.
+            </value>
+        </member>
+        <member name="P:Cmf.Common.Cli.Objects.Step.File">
+            <summary>
+            Gets or sets the file.
+            </summary>
+            <value>
+            The file.
+            </value>
+        </member>
+        <member name="P:Cmf.Common.Cli.Objects.Step.TagFile">
+            <summary>
+            Gets or sets a value indicating whether [tag file].
+            </summary>
+            <value>
+              <c>true</c> if [tag file]; otherwise, <c>false</c>.
+            </value>
+        </member>
+        <member name="P:Cmf.Common.Cli.Objects.Step.TargetDatabase">
+            <summary>
+            Gets or sets the target database.
+            </summary>
+            <value>
+            The target database.
+            </value>
+        </member>
+        <member name="P:Cmf.Common.Cli.Objects.Step.MessageType">
+            <summary>
+            Gets or sets the type of the message.
+            </summary>
+            <value>
+            The type of the message.
+            </value>
+        </member>
+        <member name="M:Cmf.Common.Cli.Objects.Step.#ctor(System.Nullable{Cmf.Common.Cli.Enums.StepType},System.String,System.String,System.String,System.String,System.Nullable{System.Boolean},System.String,System.Nullable{Cmf.Common.Cli.Enums.MessageType})">
+            <summary>
+            Initializes a new instance of the <see cref="T:Cmf.Common.Cli.Objects.Step" /> class.
+            </summary>
+            <param name="type">The type.</param>
+            <param name="title">The title.</param>
+            <param name="onExecute">The on execute.</param>
+            <param name="contentPath">The content path.</param>
+            <param name="file">The file.</param>
+            <param name="tagFile">The tag file.</param>
+            <param name="targetDatabase">The target database.</param>
+            <param name="messageType">Type of the message.</param>
+            <exception cref="T:System.ArgumentNullException">type</exception>
+        </member>
+        <member name="M:Cmf.Common.Cli.Objects.Step.#ctor">
+            <summary>
+            Initializes a new instance of the <see cref="T:Cmf.Common.Cli.Objects.Step" /> class.
+            </summary>
+        </member>
+        <member name="M:Cmf.Common.Cli.Objects.Step.#ctor(System.Nullable{Cmf.Common.Cli.Enums.StepType})">
+            <summary>
+            Initializes a new instance of the <see cref="T:Cmf.Common.Cli.Objects.Step" /> class.
+            </summary>
+            <param name="type">The type.</param>
+            <exception cref="T:System.ArgumentNullException">type</exception>
+        </member>
+        <member name="M:Cmf.Common.Cli.Objects.Step.Equals(Cmf.Common.Cli.Objects.Step)">
+            <summary>
+            Indicates whether the current object is equal to another object of the same type.
+            </summary>
+            <param name="other">An object to compare with this object.</param>
+            <returns>
+              <see langword="true" /> if the current object is equal to the <paramref name="other" /> parameter; otherwise, <see langword="false" />.
+            </returns>
+        </member>
+        <member name="T:Cmf.Common.Cli.Program">
+            <summary>
+            program entry point
+            </summary>
+        </member>
+        <member name="M:Cmf.Common.Cli.Program.Main(System.String[])">
+            <summary>
+            program entry point
+            </summary>
+            <param name="args"></param>
+            <returns></returns>
+        </member>
+        <member name="T:Cmf.Common.Cli.Utilities.CliException">
+             <summary>
+            
+             </summary>
+             <seealso cref="T:System.Exception" />
+        </member>
+        <member name="M:Cmf.Common.Cli.Utilities.CliException.#ctor">
+            <summary>
+            Initializes a new instance of the <see cref="T:Cmf.Common.Cli.Utilities.CliException"/> class.
+            </summary>
+        </member>
+        <member name="M:Cmf.Common.Cli.Utilities.CliException.#ctor(System.String)">
+            <summary>
+            Initializes a new instance of the <see cref="T:Cmf.Common.Cli.Utilities.CliException"/> class.
+            </summary>
+            <param name="message">The message that describes the error.</param>
+        </member>
+        <member name="M:Cmf.Common.Cli.Utilities.CliException.#ctor(System.String,System.Object[])">
+            <summary>
+            Initializes a new instance of the <see cref="T:Cmf.Common.Cli.Utilities.CliException"/> class.
+            </summary>
+            <param name="message">The message that describes the error.</param>
+            <param name="args"></param>
+        </member>
+        <member name="M:Cmf.Common.Cli.Utilities.CliException.#ctor(System.String,System.Exception)">
+            <summary>
+            Initializes a new instance of the <see cref="T:Cmf.Common.Cli.Utilities.CliException"/> class.
+            </summary>
+            <param name="message">The error message that explains the reason for the exception.</param>
+            <param name="innerException">The exception that is the cause of the current exception, or a null reference (<see langword="Nothing" /> in Visual Basic) if no inner exception is specified.</param>
+        </member>
+        <member name="M:Cmf.Common.Cli.Utilities.CliException.#ctor(System.Runtime.Serialization.SerializationInfo,System.Runtime.Serialization.StreamingContext)">
+            <summary>
+            Initializes a new instance of the <see cref="T:Cmf.Common.Cli.Utilities.CliException"/> class.
+            </summary>
+            <param name="info">The <see cref="T:System.Runtime.Serialization.SerializationInfo" /> that holds the serialized object data about the exception being thrown.</param>
+            <param name="context">The <see cref="T:System.Runtime.Serialization.StreamingContext" /> that contains contextual information about the source or destination.</param>
+        </member>
+        <member name="T:Cmf.Common.Cli.Utilities.ExtensionMethods">
+             <summary>
+            
+             </summary>
+        </member>
+        <member name="M:Cmf.Common.Cli.Utilities.ExtensionMethods.HasAny``1(System.Collections.Generic.IEnumerable{``0})">
+            <summary>
+            Determines whether a sequence contains any elements.
+            </summary>
+            <typeparam name="TSource">The type of the source.</typeparam>
+            <param name="source">The source.</param>
+            <returns>
+              <c>true</c> if the specified source has any; otherwise, <c>false</c>.
+            </returns>
+        </member>
+        <member name="M:Cmf.Common.Cli.Utilities.ExtensionMethods.HasAny``1(System.Collections.Generic.IEnumerable{``0},System.Func{``0,System.Boolean})">
+            <summary>
+            Determines whether a sequence contains any elements.
+            </summary>
+            <typeparam name="TSource">The type of the source.</typeparam>
+            <param name="source">The source.</param>
+            <param name="predicate"></param>
+            <returns>
+              <c>true</c> if the specified source has any; otherwise, <c>false</c>.
+            </returns>
+        </member>
+        <member name="M:Cmf.Common.Cli.Utilities.ExtensionMethods.Has(System.Collections.Generic.IEnumerable{System.Object},System.Object)">
+            <summary>
+            Determines whether [has] [the specified object].
+            </summary>
+            <param name="objects">The objects.</param>
+            <param name="obj">The object.</param>
+            <returns>
+              <c>true</c> if [has] [the specified object]; otherwise, <c>false</c>.
+            </returns>
+        </member>
+        <member name="M:Cmf.Common.Cli.Utilities.ExtensionMethods.GetPropertyValueFromTokenName(System.Object,System.String)">
+            <summary>
+            Gets the name of the property value from token.
+            </summary>
+            <param name="obj">The object.</param>
+            <param name="token">The token.</param>
+            <returns></returns>
+        </member>
+        <member name="M:Cmf.Common.Cli.Utilities.ExtensionMethods.IgnoreCaseEquals(System.String,System.String)">
+            <summary>
+            Ignores the case equals.
+            </summary>
+            <param name="str">The string.</param>
+            <param name="value">The value.</param>
+            <returns></returns>
+        </member>
+        <member name="M:Cmf.Common.Cli.Utilities.ExtensionMethods.LoadCmfPackagesFromSubDirectories(System.IO.Abstractions.IDirectoryInfo,Cmf.Common.Cli.Enums.PackageType,System.Boolean)">
+            <summary>
+            Gets the CMF package files from sub directories.
+            </summary>
+            <param name="directory">The directory.</param>
+            <param name="packageType">Type of the package.</param>
+            <param name="setDefaultValues"></param>
+            <returns></returns>
+        </member>
+        <member name="M:Cmf.Common.Cli.Utilities.ExtensionMethods.IsNullOrEmpty(System.Object)">
+            <summary>
+            Determines whether [is null or empty].
+            </summary>
+            <param name="obj">The object.</param>
+            <returns>
+              <c>true</c> if [is null or empty] [the specified object]; otherwise, <c>false</c>.
+            </returns>
+        </member>
+        <member name="M:Cmf.Common.Cli.Utilities.ExtensionMethods.IsList(System.Object)">
+            <summary>
+            Determines whether this instance is list.
+            </summary>
+            <param name="obj">The object.</param>
+            <returns>
+              <c>true</c> if the specified object is list; otherwise, <c>false</c>.
+            </returns>
+        </member>
+        <member name="M:Cmf.Common.Cli.Utilities.ExtensionMethods.Element(System.Xml.Linq.XContainer,System.Xml.Linq.XName,System.Boolean)">
+            <summary>
+            Gets the first (in document order) child element with the specified <see cref="T:System.Xml.Linq.XName" />.
+            </summary>
+            <param name="element">The element.</param>
+            <param name="name">The <see cref="T:System.Xml.Linq.XName" /> to match.</param>
+            <param name="ignoreCase">If set to <c>true</c> case will be ignored whilst searching for the <see cref="T:System.Xml.Linq.XElement" />.</param>
+            <returns>
+            A <see cref="T:System.Xml.Linq.XElement" /> that matches the specified <see cref="T:System.Xml.Linq.XName" />, or null.
+            </returns>
+        </member>
+        <member name="M:Cmf.Common.Cli.Utilities.ExtensionMethods.GetPackageJsonFile(System.IO.Abstractions.IDirectoryInfo)">
+            <summary>
+            Gets the package json file.
+            </summary>
+            <param name="packDirectory">The pack directory.</param>
+            <returns></returns>
+        </member>
+        <member name="M:Cmf.Common.Cli.Utilities.ExtensionMethods.ToCamelCase(System.String)">
+            <summary>
+            Converts to camelcase.
+            </summary>
+            <param name="str">The string.</param>
+            <returns></returns>
+        </member>
+        <member name="M:Cmf.Common.Cli.Utilities.ExtensionMethods.IsDirectory(System.Uri)">
+            <summary>
+            Determines whether this instance is directory.
+            </summary>
+            <param name="uri">The URI.</param>
+            <returns>
+              <c>true</c> if the specified URI is directory; otherwise, <c>false</c>.
+            </returns>
+        </member>
+        <member name="M:Cmf.Common.Cli.Utilities.ExtensionMethods.IsToken(System.String)">
+            <summary>
+            Determines whether the specified value is token.
+            </summary>
+            <param name="value">The value.</param>
+            <returns>
+              <c>true</c> if the specified value is token; otherwise, <c>false</c>.
+            </returns>
+        </member>
+        <member name="M:Cmf.Common.Cli.Utilities.ExtensionMethods.GetTokenName(System.String)">
+            <summary>
+            Gets the name of the token.
+            </summary>
+            <param name="token">The token.</param>
+            <returns></returns>
+        </member>
+        <member name="T:Cmf.Common.Cli.Utilities.FileSystemUtilities">
+             <summary>
+            
+             </summary>
+        </member>
+        <member name="M:Cmf.Common.Cli.Utilities.FileSystemUtilities.GetFilesToPack(Cmf.Common.Cli.Objects.ContentToPack,System.String,System.String,System.IO.Abstractions.IFileSystem,System.Collections.Generic.List{System.String},System.Boolean,System.Boolean,System.Collections.Generic.List{Cmf.Common.Cli.Objects.FileToPack})">
+            <summary>
+            Gets the files to pack.
+            </summary>
+            <param name="contentToPack">The content to pack.</param>
+            <param name="sourceDirName">Name of the source dir.</param>
+            <param name="destDirName">Name of the dest dir.</param>
+            <param name="contentToIgnore">The content to ignore.</param>
+            <param name="copySubDirs">if set to <c>true</c> [copy sub dirs].</param>
+            <param name="isCopyDependencies">if set to <c>true</c> [is copy dependencies].</param>
+            <param name="filesToPack">The files to pack.</param>
+            <param name="fileSystem">the underlying file system</param>
+            <returns></returns>
+            <exception cref="T:System.IO.DirectoryNotFoundException">$"Source directory does not exist or could not be found: {sourceDirName}</exception>
+        </member>
+        <member name="M:Cmf.Common.Cli.Utilities.FileSystemUtilities.CopyDirectory(System.String,System.String,System.IO.Abstractions.IFileSystem,System.Collections.Generic.List{System.String},System.Boolean,System.Boolean)">
+            <summary>
+            Directories copy.
+            </summary>
+            <param name="sourceDirName">Name of the source dir.</param>
+            <param name="destDirName">Name of the dest dir.</param>
+            <param name="contentToIgnore">The exclusions.</param>
+            <param name="copySubDirs">if set to <c>true</c> [copy sub dirs].</param>
+            <param name="isCopyDependencies">if set to <c>true</c> [is copy dependencies].</param>
+            <param name="fileSystem">the underlying file system</param>
+            <exception cref="T:System.IO.DirectoryNotFoundException">Source directory does not exist or could not be found: "
+            + sourceDirName</exception>
+        </member>
+        <member name="M:Cmf.Common.Cli.Utilities.FileSystemUtilities.ReadToString(System.IO.Abstractions.IFileInfo)">
+            <summary>
+            Reads to string.
+            </summary>
+            <param name="fi">The fi.</param>
+            <returns></returns>
+        </member>
+        <member name="M:Cmf.Common.Cli.Utilities.FileSystemUtilities.ReadToStringList(System.IO.Abstractions.IFileInfo)">
+            <summary>
+            Reads to string list.
+            </summary>
+            <param name="fi">The fi.</param>
+            <returns></returns>
+        </member>
+        <member name="M:Cmf.Common.Cli.Utilities.FileSystemUtilities.GetPackageRoot(System.IO.Abstractions.IFileSystem,System.String)">
+            <summary>
+            Gets the package root.
+            </summary>
+            <returns></returns>
+            <exception cref="T:Cmf.Common.Cli.Utilities.CliException">Cannot find package root. Are you in a valid package directory?</exception>
+        </member>
+        <member name="M:Cmf.Common.Cli.Utilities.FileSystemUtilities.GetProjectRoot(System.IO.Abstractions.IFileSystem,System.Boolean)">
+            <summary>
+            Gets the project root.
+            </summary>
+            <returns></returns>
+            <exception cref="T:Cmf.Common.Cli.Utilities.CliException">Cannot find project root. Are you in a valid project directory?</exception>
+            <exception cref="T:Cmf.Common.Cli.Utilities.CliException">Cannot find project root. Are you in a valid project directory?</exception>
+        </member>
+        <member name="M:Cmf.Common.Cli.Utilities.FileSystemUtilities.GetPackageRootByType(System.String,Cmf.Common.Cli.Enums.PackageType,System.IO.Abstractions.IFileSystem)">
+            <summary>
+            Gets the package root of type package root.
+            </summary>
+            <param name="directoryName">The current working directory</param>
+            <param name="packageType">Type of the package.</param>
+            <param name="fileSystem">the underlying file system</param>
+            <returns></returns>
+            <exception cref="T:Cmf.Common.Cli.Utilities.CliException">Cannot find project root. Are you in a valid project directory?</exception>
+        </member>
+        <member name="M:Cmf.Common.Cli.Utilities.FileSystemUtilities.ReadEnvironmentConfig(System.String,System.IO.Abstractions.IFileSystem)">
+            <summary>
+            Reads the environment configuration.
+            </summary>
+            <param name="envConfigName">Name of the env configuration.</param>
+            <param name="fileSystem">the underlying file system</param>
+            <returns></returns>
+        </member>
+        <member name="M:Cmf.Common.Cli.Utilities.FileSystemUtilities.ReadProjectConfig(System.IO.Abstractions.IFileSystem)">
+            <summary>
+            Reads the project configuration.
+            </summary>
+            <returns></returns>
+        </member>
+        <member name="M:Cmf.Common.Cli.Utilities.FileSystemUtilities.ReadRepositoriesConfig(System.IO.Abstractions.IFileSystem)">
+            <summary>
+            Read DF repositories config from filesystem
+            </summary>
+            <param name="fileSystem">The filesystem object</param>
+            <returns>a RepositoriesConfig object</returns>
+        </member>
+        <member name="M:Cmf.Common.Cli.Utilities.FileSystemUtilities.CopyStream(System.IO.Stream,System.IO.Stream)">
+            <summary>
+            Copies the contents of input to output. Doesn't close either stream.
+            </summary>
+            <param name="input">The input.</param>
+            <param name="output">The output.</param>
+        </member>
+        <member name="M:Cmf.Common.Cli.Utilities.FileSystemUtilities.CopyInstallDependenciesFiles(System.IO.Abstractions.IDirectoryInfo,Cmf.Common.Cli.Enums.PackageType,System.IO.Abstractions.IFileSystem)">
+            <summary>
+            Copies the install dependencies.
+            </summary>
+            <param name="packageOutputDir">The package output dir.</param>
+            <param name="packageType">Type of the package.</param>
+            <param name="fileSystem">the underlying file system</param>
+        </member>
+        <member name="M:Cmf.Common.Cli.Utilities.FileSystemUtilities.GetOutputDir(Cmf.Common.Cli.Objects.CmfPackage,System.IO.Abstractions.IDirectoryInfo,System.Boolean)">
+            <summary>
+            Gets the output dir.
+            </summary>
+            <param name="cmfPackage">The CMF package.</param>
+            <param name="outputDir">The output dir.</param>
+            <param name="force">if set to <c>true</c> [force].</param>
+            <returns></returns>
+        </member>
+        <member name="M:Cmf.Common.Cli.Utilities.FileSystemUtilities.GetPackageOutputDir(Cmf.Common.Cli.Objects.CmfPackage,System.IO.Abstractions.IDirectoryInfo,System.IO.Abstractions.IFileSystem)">
+            <summary>
+            Gets the package output dir.
+            </summary>
+            <param name="cmfPackage">The CMF package.</param>
+            <param name="packageDirectory">The package directory.</param>
+            <param name="fileSystem">the underlying file system</param>
+            <returns></returns>
+        </member>
+        <member name="M:Cmf.Common.Cli.Utilities.FileSystemUtilities.GetManifestFromPackage(System.String)">
+            <summary>
+            Get Manifest File From package
+            </summary>
+            <param name="packageFile"></param>
+            <returns></returns>
+        </member>
+        <member name="M:Cmf.Common.Cli.Utilities.FileSystemUtilities.GetFileContentFromPackage(System.String,System.String)">
+            <summary>
+            Get File Content From package
+            </summary>
+            <param name="packageFile"></param>
+            <param name="filename"></param>
+            <returns></returns>
+        </member>
+        <member name="M:Cmf.Common.Cli.Utilities.FileSystemUtilities.ZipDirectory(System.String,System.IO.Abstractions.IDirectoryInfo)">
+             <summary>
+            
+             </summary>
+             <param name="filePath"></param>
+             <param name="directory"></param>
+             <returns></returns>
+        </member>
+        <member name="M:Cmf.Common.Cli.Utilities.FileSystemUtilities.AllFilesAndFolders(System.IO.Abstractions.IDirectoryInfo)">
+            <summary>
+            Get all files and folders from a directory
+            </summary>
+            <param name="dir"></param>
+            <returns></returns>
+        </member>
+        <member name="T:Cmf.Common.Cli.Utilities.GenericUtilities">
+             <summary>
+            
+             </summary>
+        </member>
+        <member name="M:Cmf.Common.Cli.Utilities.GenericUtilities.GetEmbeddedResourceContent(System.String)">
+            <summary>
+            Read Embedded Resource file content and return it.
+            e.g. GetEmbeddedResourceContent("BuildScrips/cleanNodeModules.ps1")
+            NOTE: Don't forget to set the BuildAction for your resource as EmbeddedResource. Resources must be in the [root]/resources folder
+            </summary>
+            <param name="resourceName">the path of the embedded resource inside the [root}/resources folder</param>
+            <returns>
+            the resource content
+            </returns>
+        </member>
+        <member name="M:Cmf.Common.Cli.Utilities.GenericUtilities.RetrieveNewVersion(System.String,System.String,System.String)">
+            <summary>
+            Will create a new version based on the old and new inputs
+            </summary>
+            <param name="currentVersion"></param>
+            <param name="version"></param>
+            <param name="buildNr"></param>
+            <returns>
+            the new version
+            </returns>
+        </member>
+        <member name="M:Cmf.Common.Cli.Utilities.GenericUtilities.RetrieveNewPresentationVersion(System.String,System.String,System.String)">
+            <summary>
+            Will create a new version based on the old and new inputs
+            </summary>
+            <param name="currentVersion"></param>
+            <param name="version"></param>
+            <param name="buildNr"></param>
+            <returns>
+            the new version
+            </returns>
+        </member>
+        <member name="M:Cmf.Common.Cli.Utilities.GenericUtilities.GetCurrentPresentationVersion(System.String,System.String@,System.String@)">
+            <summary>
+            Get current version based on string, for
+            the format 1.0.0-1234
+            where 1.0.0 will be the version
+            and the 1234 will be the build number
+            </summary>
+            <param name="source">Source information to be parsed</param>
+            <param name="version">Version Number</param>
+            <param name="buildNr">Build Number</param>
+        </member>
+        <member name="M:Cmf.Common.Cli.Utilities.GenericUtilities.GetPackageFromRepository(System.IO.Abstractions.IDirectoryInfo,System.Uri,System.Boolean,System.String,System.String,System.IO.Abstractions.IFileSystem)">
+            <summary>
+            Get Package from Repository
+            </summary>
+            <param name="outputDir">Target directory for the package</param>
+            <param name="repoUri">Repository Uri</param>
+            <param name="force"></param>
+            <param name="packageId">Package Identifier</param>
+            <param name="packageVersion">Package Version</param>
+            <param name="fileSystem">the underlying file system</param>
+            <returns></returns>
+        </member>
+        <member name="M:Cmf.Common.Cli.Utilities.GenericUtilities.Flatten``1(System.Collections.Generic.IEnumerable{``0},System.Func{``0,System.Collections.Generic.IEnumerable{``0}})">
+            <summary>
+            Flatten a tree
+            </summary>
+            <param name="items">The top level tree items</param>
+            <param name="getChildren">a function that for each tree node returns its children</param>
+            <typeparam name="T">The tree node type</typeparam>
+            <returns></returns>
+        </member>
+        <member name="M:Cmf.Common.Cli.Utilities.GenericUtilities.JsonObjectToUri(System.Object)">
+            <summary>
+            Converts a JsonObject to an Uri
+            </summary>
+            <param name="value"></param>
+            <returns></returns>
+        </member>
+        <member name="T:Cmf.Common.Cli.Utilities.IoTUtilities">
+             <summary>
+            
+             </summary>
+        </member>
+        <member name="M:Cmf.Common.Cli.Utilities.IoTUtilities.BumpWorkflowFiles(System.String,System.String,System.String,System.String,System.String,System.IO.Abstractions.IFileSystem)">
+            <summary>
+            Bumps the workflow files.
+            </summary>
+            <param name="group">The group.</param>
+            <param name="version">The version.</param>
+            <param name="buildNr">The version of the build (v-b).</param>
+            <param name="workflowName">Name of the workflow.</param>
+            <param name="packageNames">The package names.</param>
+            <param name="fileSystem">the underlying file system</param>
+        </member>
+        <member name="M:Cmf.Common.Cli.Utilities.IoTUtilities.BumpIoTMasterData(System.String,System.String,System.String,System.IO.Abstractions.IFileSystem,System.String,System.Boolean)">
+            <summary>
+            Bumps the io t master data.
+            </summary>
+            <param name="automationWorkflowFileGroup">The automation workflow file group.</param>
+            <param name="version">The version.</param>
+            <param name="buildNr">The version of the build (v-b).</param>
+            <param name="packageNames">The package names.</param>
+            <param name="onlyCustomization">if set to <c>true</c> [only customization].</param>
+            <param name="fileSystem">the underlying file system</param>
+        </member>
+        <member name="M:Cmf.Common.Cli.Utilities.IoTUtilities.BumpIoTCustomPackages(System.String,System.String,System.String,System.String,System.IO.Abstractions.IFileSystem)">
+            <summary>
+            Bumps the iot custom packages.
+            </summary>
+            <param name="packagePath">The package path.</param>
+            <param name="version">The version.</param>
+            <param name="buildNr">The version of the build (v-b).</param>
+            <param name="packageNames">The package names.</param>
+            <param name="fileSystem">the underlying file system</param>
+        </member>
+    </members>
+</doc>